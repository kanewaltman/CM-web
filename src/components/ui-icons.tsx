--- conflicted
+++ resolved
@@ -46,7 +46,6 @@
   Copy,
   Clipboard,
   Palette,
-<<<<<<< HEAD
   Monitor,
   // Added icons for Markets dropdown
   ListChecks,
@@ -54,9 +53,6 @@
   Edit,
   Globe,
   ListFilter
-}; 
-=======
-  Monitor
 };
 
 export const ChevronLeft = ({ className = "" }) => (
@@ -74,5 +70,4 @@
   >
     <path d="M15 18l-6-6 6-6" />
   </svg>
-); 
->>>>>>> a7796f94
+); 