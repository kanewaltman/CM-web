--- conflicted
+++ resolved
@@ -7,9 +7,6 @@
   TableRow,
   TableCell
 } from './ui/table';
-<<<<<<< HEAD
-import { Button } from './ui/button';
-=======
 import { 
   Card, 
   CardHeader, 
@@ -18,7 +15,6 @@
 } from './ui/card';
 import { Button } from './ui/button';
 import { AlertTriangle as AlertTriangleIcon, RefreshCw as RefreshCwIcon } from 'lucide-react';
->>>>>>> 99cf990f
 import { cn } from '@/lib/utils';
 import { AssetTicker, ASSETS } from '@/assets/AssetTicker';
 import { getApiUrl } from '@/lib/api-config';
@@ -478,7 +474,7 @@
   getTable: () => ReturnType<typeof useReactTable<MarketData>> | null;
 }
 
-export const MarketsWidget = forwardRef<MarketsWidgetRef, MarketsWidgetProps>(({ className }, ref) => {
+export const MarketsWidget = forwardRef<MarketsWidgetRef, MarketsWidgetProps>(({ className, compact }, ref) => {
   const { theme, resolvedTheme } = useTheme();
   const { dataSource } = useDataSource();
   const [currentTheme, setCurrentTheme] = useState<'light' | 'dark'>('light');
@@ -487,10 +483,9 @@
   const [isInitialLoading, setIsInitialLoading] = useState<boolean>(true);
   const [isRefreshing, setIsRefreshing] = useState<boolean>(false);
   const [error, setError] = useState<string | null>(null);
-<<<<<<< HEAD
-  const [isInitialLoading, setIsInitialLoading] = useState(true);
   const [isUpdating, setIsUpdating] = useState(false);
-  const [isCompact, setIsCompact] = useState(false);
+  const [isCompact, setIsCompact] = useState(compact);
+  const [assetColumnWidth, setAssetColumnWidth] = useState<number>(150);
   
   // Initialize state with values from localStorage
   const [sorting, setSorting] = useState<SortingState>(
@@ -516,6 +511,8 @@
   const [searchQuery, setSearchQuery] = useState('');
   
   const containerRef = useRef<HTMLDivElement>(null);
+  const assetColumnRef = useRef<HTMLDivElement>(null);
+  const resizeObserverRef = useRef<ResizeObserver | null>(null);
   const [columnSizes, setColumnSizes] = useState({
     pair: 200, // Increased to accommodate favorite star
     price: 120,
@@ -524,16 +521,7 @@
     marketCap: 140,
     volume: 140
   });
-=======
-  const [sortField, setSortField] = useState<SortField>('marketCap');
-  const [sortDirection, setSortDirection] = useState<SortDirection>('desc');
-  const [searchQuery, setSearchQuery] = useState<string>('');
-  const [assetColumnWidth, setAssetColumnWidth] = useState<number>(150);
-  const [isCompact, setIsCompact] = useState(compact);
-  const containerRef = useRef<HTMLDivElement>(null);
-  const assetColumnRef = useRef<HTMLDivElement>(null);
-  const resizeObserverRef = useRef<ResizeObserver | null>(null);
-
+  
   // Function to fetch market data
   const fetchMarketData = useCallback(async () => {
     console.log(`[MarketsWidget] Fetching market data with data source: ${dataSource}. Component ID: ${Math.random().toString(36).substring(7)}`);
@@ -620,7 +608,8 @@
                     change7d: 0, // CryptoCompare doesn't provide 7d change in the basic API
                     marketCap: pairData.MKTCAP || 0,
                     volume: pairData.TOTALVOLUME24H || 0,
-                    rank: rank++
+                    rank: rank++,
+                    marginMultiplier: pairData.MARGINALIZED ? pairData.MARGINALIZED : undefined
                   });
                 }
               }
@@ -667,7 +656,8 @@
             change7d: details.change7d,
             marketCap: details.marketCap,
             volume: details.volume,
-            rank: details.rank
+            rank: details.rank,
+            marginMultiplier: details.marginMultiplier
           };
         })
         .filter(Boolean) as MarketData[];
@@ -688,7 +678,78 @@
   useEffect(() => {
     fetchMarketData();
   }, [fetchMarketData]);
->>>>>>> 99cf990f
+  
+  // Memoize the fetch prices function to prevent recreating it on every render
+  const fetchPrices = useCallback(async () => {
+    if (dataSource === 'sample') return;
+
+    try {
+      setIsUpdating(true);
+      
+      const tokenResponse = await fetch(getApiUrl('open/demo/temp'));
+      const tokenData = await tokenResponse.json();
+      
+      if (!tokenData.token) {
+        throw new Error('Failed to get demo token');
+      }
+
+      // Use the CryptoCompare API to fetch market data for pairs
+      const baseAssets = [...new Set(marketData.map(item => item.baseAsset))];
+      const quoteAssets = [...new Set(marketData.map(item => item.quoteAsset))];
+      
+      if (baseAssets.length === 0 || quoteAssets.length === 0) {
+        return;
+      }
+      
+      const apiUrl = 'https://min-api.cryptocompare.com/data/pricemultifull';
+      const params = new URLSearchParams({
+        fsyms: baseAssets.join(','),
+        tsyms: quoteAssets.join(','),
+        api_key: tokenData.token
+      });
+      
+      const response = await fetch(`${apiUrl}?${params}`);
+      
+      if (!response.ok) {
+        throw new Error(`API request failed with status ${response.status}`);
+      }
+      
+      const data = await response.json();
+      
+      if (!data || !data.RAW) {
+        throw new Error('Invalid API response format');
+      }
+      
+      setMarketData(prevData => {
+        return prevData.map(market => {
+          const { baseAsset, quoteAsset } = market;
+          
+          if (data.RAW[baseAsset] && data.RAW[baseAsset][quoteAsset]) {
+            const updatedData = data.RAW[baseAsset][quoteAsset];
+            return {
+              ...market,
+              price: updatedData.PRICE || market.price,
+              change24h: updatedData.CHANGEPCT24HOUR || market.change24h,
+              volume: updatedData.TOTALVOLUME24H || market.volume,
+              marketCap: updatedData.MKTCAP || market.marketCap
+            };
+          }
+          return market;
+        });
+      });
+      
+      setIsUpdating(false);
+    } catch (err) {
+      console.error('Error updating market data:', err);
+      setIsUpdating(false);
+    }
+  }, [dataSource, marketData]);
+
+  // Update prices periodically
+  useEffect(() => {
+    const interval = setInterval(fetchMarketData, 30000); // Update every 30 seconds
+    return () => clearInterval(interval);
+  }, [fetchMarketData]);
 
   // Add a separate state for tracking dynamic column visibility based on container width
   const [dynamicVisibility, setDynamicVisibility] = useState<VisibilityState>({});
@@ -1009,203 +1070,6 @@
     return () => observer.disconnect();
   }, []);
 
-<<<<<<< HEAD
-  // Effect to load market data
-  useEffect(() => {
-    const fetchMarketData = async () => {
-      console.log(`[MarketsWidget] Fetching market data with data source: ${dataSource}`);
-      try {
-        setIsInitialLoading(true);
-
-        if (dataSource === 'sample') {
-          // Use sample data
-          const marketDataArray = Object.entries(SAMPLE_MARKET_DATA)
-            .map(([pair, details]) => {
-              const [baseAsset, quoteAsset] = pair.split('/') as [AssetTicker, AssetTicker];
-              
-              if (!(baseAsset in ASSETS) || !(quoteAsset in ASSETS)) {
-                return null;
-              }
-              
-              return {
-                pair,
-                baseAsset,
-                quoteAsset,
-                price: details.price,
-                change24h: details.change24h,
-                change7d: details.change7d,
-                marketCap: details.marketCap,
-                volume: details.volume,
-                rank: details.rank,
-                marginMultiplier: details.marginMultiplier
-              };
-            })
-            .filter(Boolean) as MarketData[];
-
-          setMarketData(marketDataArray);
-          setError(null);
-        } else {
-          try {
-            const tokenResponse = await fetch(getApiUrl('open/demo/temp'));
-            const tokenData = await tokenResponse.json();
-            
-            if (!tokenData.token) {
-              throw new Error('Failed to get demo token');
-            }
-
-            // Use the CryptoCompare API to fetch market data for pairs
-            const baseAssets = ['BTC', 'ETH', 'SOL', 'XRP', 'USDT', 'BNB', 'ADA', 'DOGE', 'MATIC', 'DOT', 'LTC', 'ATOM', 'LINK', 'XMR', 'TIA'];
-            const quoteAssets = ['EUR', 'USD', 'BTC'];
-            
-            const apiUrl = 'https://min-api.cryptocompare.com/data/pricemultifull';
-            const params = new URLSearchParams({
-              fsyms: baseAssets.join(','),
-              tsyms: quoteAssets.join(','),
-              api_key: tokenData.token
-            });
-            
-            const response = await fetch(`${apiUrl}?${params}`);
-            
-            if (!response.ok) {
-              throw new Error(`API request failed with status ${response.status}`);
-            }
-            
-            const data = await response.json();
-            
-            if (!data || !data.RAW) {
-              throw new Error('Invalid API response format');
-            }
-            
-            const marketDataArray: MarketData[] = [];
-            let rank = 1;
-            
-            for (const baseAsset of baseAssets) {
-              if (!(baseAsset in data.RAW)) continue;
-              
-              for (const quoteAsset of quoteAssets) {
-                if (baseAsset === quoteAsset) continue;
-                if (quoteAsset === 'BTC' && baseAsset === 'BTC') continue;
-                
-                if (quoteAsset in data.RAW[baseAsset]) {
-                  const pairData = data.RAW[baseAsset][quoteAsset];
-                  
-                  if (!(baseAsset in ASSETS) || !(quoteAsset in ASSETS)) continue;
-                  
-                  marketDataArray.push({
-                    pair: `${baseAsset}/${quoteAsset}`,
-                    baseAsset: baseAsset as AssetTicker,
-                    quoteAsset: quoteAsset as AssetTicker,
-                    price: pairData.PRICE || 0,
-                    change24h: pairData.CHANGEPCT24HOUR || 0,
-                    change7d: 0,
-                    marketCap: pairData.MKTCAP || 0,
-                    volume: pairData.TOTALVOLUME24H || 0,
-                    rank: rank++,
-                    marginMultiplier: pairData.MARGINALIZED ? pairData.MARGINALIZED : undefined
-                  });
-                }
-              }
-            }
-            
-            marketDataArray.sort((a, b) => b.marketCap - a.marketCap);
-            
-            marketDataArray.forEach((item, index) => {
-              item.rank = index + 1;
-            });
-            
-            setMarketData(marketDataArray);
-            setError(null);
-          } catch (error) {
-            console.error('Error fetching market data:', error);
-            setError(error instanceof Error ? error.message : 'Failed to fetch market data');
-          }
-        }
-      } catch (err) {
-        console.error('Error fetching market data:', err);
-        setError(err instanceof Error ? err.message : 'Failed to fetch market data');
-      } finally {
-        setIsInitialLoading(false);
-      }
-    };
-
-    fetchMarketData();
-  }, [dataSource]);
-
-  // Memoize the fetch prices function to prevent recreating it on every render
-  const fetchPrices = useCallback(async () => {
-    if (dataSource === 'sample') return;
-
-    try {
-      setIsUpdating(true);
-      
-      const tokenResponse = await fetch(getApiUrl('open/demo/temp'));
-      const tokenData = await tokenResponse.json();
-      
-      if (!tokenData.token) {
-        throw new Error('Failed to get demo token');
-      }
-
-      // Use the CryptoCompare API to fetch market data for pairs
-      const baseAssets = [...new Set(marketData.map(item => item.baseAsset))];
-      const quoteAssets = [...new Set(marketData.map(item => item.quoteAsset))];
-      
-      if (baseAssets.length === 0 || quoteAssets.length === 0) {
-        return;
-      }
-      
-      const apiUrl = 'https://min-api.cryptocompare.com/data/pricemultifull';
-      const params = new URLSearchParams({
-        fsyms: baseAssets.join(','),
-        tsyms: quoteAssets.join(','),
-        api_key: tokenData.token
-      });
-      
-      const response = await fetch(`${apiUrl}?${params}`);
-      
-      if (!response.ok) {
-        throw new Error(`API request failed with status ${response.status}`);
-      }
-      
-      const data = await response.json();
-      
-      if (!data || !data.RAW) {
-        throw new Error('Invalid API response format');
-      }
-      
-      setMarketData(prevData => {
-        return prevData.map(market => {
-          const { baseAsset, quoteAsset } = market;
-          
-          if (data.RAW[baseAsset] && data.RAW[baseAsset][quoteAsset]) {
-            const updatedData = data.RAW[baseAsset][quoteAsset];
-            return {
-              ...market,
-              price: updatedData.PRICE || market.price,
-              change24h: updatedData.CHANGEPCT24HOUR || market.change24h,
-              volume: updatedData.TOTALVOLUME24H || market.volume,
-              marketCap: updatedData.MKTCAP || market.marketCap
-            };
-          }
-          return market;
-        });
-      });
-      
-      setIsUpdating(false);
-    } catch (err) {
-      console.error('Error updating market data:', err);
-      setIsUpdating(false);
-    }
-  }, [dataSource, marketData]);
-
-=======
->>>>>>> 99cf990f
-  // Update prices periodically
-  useEffect(() => {
-    const interval = setInterval(fetchMarketData, 30000); // Update every 30 seconds
-    return () => clearInterval(interval);
-  }, [fetchMarketData]);
-
-<<<<<<< HEAD
   // Initialize TanStack Table with filtered data
   const table = useReactTable({
     data: filteredMarketData,
@@ -1223,29 +1087,11 @@
     onColumnVisibilityChange: setColumnVisibility,
     enableSortingRemoval: false,
   });
-=======
+
   // Calculate the width needed for the asset column based on the longest asset name
   useEffect(() => {
     if (!assetColumnRef.current) return;
-
-    // Create a temporary span to measure text width
-    const measureElement = document.createElement('span');
-    measureElement.style.visibility = 'hidden';
-    measureElement.style.position = 'absolute';
-    measureElement.style.whiteSpace = 'nowrap';
-    measureElement.style.fontFamily = 'var(--font-jakarta)';
-    measureElement.style.fontWeight = 'bold';
-    measureElement.style.fontSize = '14px';
-    document.body.appendChild(measureElement);
-
-    // Find the longest asset name
-    let maxWidth = 0;
-    Object.values(ASSETS).forEach(asset => {
-      measureElement.textContent = asset.name;
-      const width = measureElement.getBoundingClientRect().width;
-      maxWidth = Math.max(maxWidth, width);
-    });
->>>>>>> 99cf990f
+  }, []);
 
   // Expose the table instance via ref
   useImperativeHandle(ref, () => ({
@@ -1313,7 +1159,6 @@
       className={cn("h-full flex flex-col p-2 relative", className)}
       ref={containerRef}
     >
-<<<<<<< HEAD
       <div className="flex items-center gap-2 mb-2 flex-wrap">
         {/* Search input - moved to the far left */}
         <div className="relative h-9">
@@ -1334,27 +1179,23 @@
             </button>
           )}
         </div>
-        
-        {favorites.size > 0 && (
-          <Button 
-            variant={showOnlyFavorites ? "default" : "outline"} 
-            size="sm"
-            onClick={() => setShowOnlyFavorites(!showOnlyFavorites)}
+        <Button 
+          variant={showOnlyFavorites ? "default" : "outline"} 
+          size="sm"
+          onClick={() => setShowOnlyFavorites(!showOnlyFavorites)}
+          className={cn(
+            showOnlyFavorites ? "bg-yellow-500 hover:bg-yellow-600 text-black" : ""
+          )}
+        >
+          <Star
+            size={16}
             className={cn(
-              showOnlyFavorites ? "bg-yellow-500 hover:bg-yellow-600 text-black" : ""
+              "mr-1 transition-colors",
+              showOnlyFavorites ? "fill-black" : "fill-none"
             )}
-          >
-            <Star
-              size={16}
-              className={cn(
-                "mr-1 transition-colors",
-                showOnlyFavorites ? "fill-black" : "fill-none"
-              )}
-            />
-            Favorites
-          </Button>
-        )}
-
+          />
+          Favorites
+        </Button>
         <DropdownMenu>
           <DropdownMenuTrigger asChild>
             <Button variant="outline" size="sm">
@@ -1371,52 +1212,12 @@
               <DropdownMenuItem 
                 key={asset}
                 onClick={() => setSelectedQuoteAsset(asset)}
-=======
-      <div className="flex-1 min-h-0 relative">
-        <div className="absolute left-[8px] right-[16px] h-[1px] bg-border z-30" style={{ top: '40px' }}></div>
-        {/* Hidden div for text measurement */}
-        <div ref={assetColumnRef} className="absolute -left-[9999px] -top-[9999px]"></div>
-        <Table>
-          <TableHeader className="sticky top-0 z-20">
-            <TableRow className="bg-[hsl(var(--color-widget-header))]">
-              <TableHead 
-                className="sticky left-0 top-0 bg-[hsl(var(--color-widget-header))] z-30 whitespace-nowrap cursor-pointer hover:text-foreground/80 text-center"
-                style={{ width: '60px', minWidth: '60px' }}
-                onClick={() => handleSort('rank')}
-              >
-                <div className="relative">
-                  <div className="absolute -inset-x-[1px] -inset-y-[0.5px] bg-[hsl(var(--color-widget-header))] shadow-[0_0_0_1px_hsl(var(--color-widget-header))]"></div>
-                  <div className="relative z-10 flex items-center justify-center gap-1">
-                    #
-                    {sortField === 'rank' && (
-                      <span className="text-xs">{sortDirection === 'asc' ? '↑' : '↓'}</span>
-                    )}
-                  </div>
-                </div>
-              </TableHead>
-              <TableHead 
-                className="sticky left-[60px] top-0 bg-[hsl(var(--color-widget-header))] z-30 whitespace-nowrap cursor-pointer hover:text-foreground/80"
-                style={{ width: `${assetColumnWidth}px`, minWidth: `${assetColumnWidth}px` }}
-                onClick={() => handleSort('pair')}
-              >
-                <div className="px-0 py-1 flex items-center gap-1">
-                  Pair
-                  {sortField === 'pair' && (
-                    <span className="text-xs">{sortDirection === 'asc' ? '↑' : '↓'}</span>
-                  )}
-                </div>
-              </TableHead>
-              <TableHead 
-                className="sticky top-0 bg-[hsl(var(--color-widget-header))] z-20 text-right whitespace-nowrap cursor-pointer hover:text-foreground/80"
-                onClick={() => handleSort('price')}
->>>>>>> 99cf990f
               >
                 {asset} Pairs
               </DropdownMenuItem>
             ))}
           </DropdownMenuContent>
         </DropdownMenu>
-
         <DropdownMenu>
           <DropdownMenuTrigger asChild>
             <Button variant="outline" size="sm">
@@ -1434,14 +1235,12 @@
                 key={currency}
                 onClick={() => setSecondaryCurrency(currency as AssetTicker)}
               >
-<<<<<<< HEAD
                 Show in {currency}
               </DropdownMenuItem>
             ))}
           </DropdownMenuContent>
         </DropdownMenu>
       </div>
-
       <div className="flex-1 min-h-0 relative w-full">
         <div className="absolute left-[8px] right-[16px] h-[1px] bg-border z-30" style={{ top: '40px' }}></div>
         <div className="h-full w-full overflow-x-auto">
@@ -1455,77 +1254,6 @@
                   ))}
               </TableRow>
             </TableHeader>
-=======
-                <div className="relative">
-                  <div className="absolute -inset-x-[1px] -inset-y-[0.5px] bg-[hsl(var(--color-widget-header))] shadow-[0_0_0_1px_hsl(var(--color-widget-header))]"></div>
-                  <div className="relative z-10 flex items-center justify-end gap-1">
-                    24h %
-                    {sortField === 'change24h' && (
-                      <span className="text-xs">{sortDirection === 'asc' ? '↑' : '↓'}</span>
-                    )}
-                  </div>
-                </div>
-              </TableHead>
-              {!isCompact && (
-                <>
-                  <TableHead 
-                    className="sticky top-0 bg-[hsl(var(--color-widget-header))] z-20 text-right whitespace-nowrap cursor-pointer hover:text-foreground/80"
-                    onClick={() => handleSort('change7d')}
-                  >
-                    <div className="relative">
-                      <div className="absolute -inset-x-[1px] -inset-y-[0.5px] bg-[hsl(var(--color-widget-header))] shadow-[0_0_0_1px_hsl(var(--color-widget-header))]"></div>
-                      <div className="relative z-10 flex items-center justify-end gap-1">
-                        7d %
-                        {sortField === 'change7d' && (
-                          <span className="text-xs">{sortDirection === 'asc' ? '↑' : '↓'}</span>
-                        )}
-                      </div>
-                    </div>
-                  </TableHead>
-                  <TableHead 
-                    className="sticky top-0 bg-[hsl(var(--color-widget-header))] z-20 text-right whitespace-nowrap cursor-pointer hover:text-foreground/80"
-                    onClick={() => handleSort('marketCap')}
-                  >
-                    <div className="relative">
-                      <div className="absolute -inset-x-[1px] -inset-y-[0.5px] bg-[hsl(var(--color-widget-header))] shadow-[0_0_0_1px_hsl(var(--color-widget-header))]"></div>
-                      <div className="relative z-10 flex items-center justify-end gap-1">
-                        Market Cap
-                        {sortField === 'marketCap' && (
-                          <span className="text-xs">{sortDirection === 'asc' ? '↑' : '↓'}</span>
-                        )}
-                      </div>
-                    </div>
-                  </TableHead>
-                  <TableHead 
-                    className="sticky top-0 bg-[hsl(var(--color-widget-header))] z-20 text-right whitespace-nowrap cursor-pointer hover:text-foreground/80"
-                    onClick={() => handleSort('volume')}
-                  >
-                    <div className="relative">
-                      <div className="absolute -inset-x-[1px] -inset-y-[0.5px] bg-[hsl(var(--color-widget-header))] shadow-[0_0_0_1px_hsl(var(--color-widget-header))]"></div>
-                      <div className="relative z-10 flex items-center justify-end gap-1">
-                        Volume (24h)
-                        {sortField === 'volume' && (
-                          <span className="text-xs">{sortDirection === 'asc' ? '↑' : '↓'}</span>
-                        )}
-                      </div>
-                    </div>
-                  </TableHead>
-                </>
-              )}
-            </TableRow>
-          </TableHeader>
-          {isInitialLoading ? (
-            <TableBody>
-              {[...Array(10)].map((_, i) => (
-                <SkeletonRow key={i} assetColumnWidth={assetColumnWidth} />
-              ))}
-            </TableBody>
-          ) : marketData.length === 0 ? (
-            <div className="flex items-center justify-center h-full">
-              <div className="text-sm text-muted-foreground">No market data found</div>
-            </div>
-          ) : (
->>>>>>> 99cf990f
             <TableBody>
               {isInitialLoading ? (
                 // Loading skeleton rows
