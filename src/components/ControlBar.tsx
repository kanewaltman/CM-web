import { ChevronDown, LayoutGrid, RotateCcw, Copy, Clipboard } from '../components/ui-icons';
import { Button } from './ui/button';
import {
  DropdownMenu,
  DropdownMenuContent,
  DropdownMenuItem,
  DropdownMenuTrigger,
  DropdownMenuSeparator,
} from './ui/dropdown-menu';
import { useTheme } from 'next-themes';
import { cn, getThemeValues } from '@/lib/utils';
import { useState, useEffect } from 'react';
import { toast } from 'sonner';
import { WIDGET_REGISTRY } from '@/App';

interface ControlBarProps {
  onResetLayout: () => void;
  onCopyLayout: () => string;
  onPasteLayout: (layout: string) => void;
}

export function ControlBar({ onResetLayout, onCopyLayout, onPasteLayout }: ControlBarProps) {
  const { theme } = useTheme();
  const colors = getThemeValues(theme);
  const [isOpen, setIsOpen] = useState(false);

  const handleCopyLayout = () => {
    try {
      const layoutData = onCopyLayout();
      if (!layoutData) {
        throw new Error('No layout data available');
      }
      navigator.clipboard.writeText(layoutData).then(() => {
        toast.success("Layout copied", {
          description: "Layout configuration has been copied to clipboard",
        });
      }).catch((err) => {
        console.error('Failed to copy layout:', err);
        toast.error("Failed to copy", {
          description: "Could not copy layout to clipboard",
        });
      });
    } catch (err) {
      console.error('Failed to prepare layout for copy:', err);
      toast.error("Failed to copy", {
        description: "Could not prepare layout data",
      });
    }
  };

  const handlePasteLayout = async () => {
    try {
      const text = await navigator.clipboard.readText();
      // Validate that the text is valid JSON and has the expected structure
      const parsedLayout = JSON.parse(text);
      if (!Array.isArray(parsedLayout)) {
        throw new Error('Invalid layout format');
      }
      onPasteLayout(text);
      toast.success("Layout pasted", {
        description: "New layout has been applied",
      });
    } catch (err) {
      console.error('Failed to paste layout:', err);
      toast.error("Failed to paste", {
        description: "Invalid layout data in clipboard",
      });
    }
  };

  useEffect(() => {
    const handleScroll = () => {
      if (isOpen) {
        setIsOpen(false);
      }
    };

    window.addEventListener('scroll', handleScroll, { passive: true });
    return () => window.removeEventListener('scroll', handleScroll);
  }, [isOpen]);

  const handleDragStart = (e: React.DragEvent<HTMLDivElement>, widgetType: string) => {
    console.log('Starting drag with widget type:', widgetType);
    // Set multiple formats to ensure compatibility
    e.dataTransfer.setData('text/plain', widgetType);
    e.dataTransfer.setData('widget/type', widgetType);
    e.dataTransfer.setData('application/json', JSON.stringify({ type: widgetType }));
    e.dataTransfer.effectAllowed = 'copy';
  };

  return (
    <div className={cn(
      "w-full py-2",
      "bg-[hsl(var(--color-bg-base))]"
    )}>
      {/* Left Section - Account Selector and Balance */}
      <div className="flex items-center justify-between max-w-[1920px] mx-auto px-4">
        <div className="flex items-center space-x-6">
          <button 
            className={cn(
<<<<<<< HEAD
              "flex items-center space-x-2 px-4 py-3 transition-colors",
              theme === 'dark' 
                ? "bg-[hsl(var(--card))] text-white" 
                : "bg-[hsl(var(--card))] text-gray-800",
=======
              "flex items-center space-x-2 px-3 py-2 rounded-lg transition-colors",
              "bg-[hsl(var(--color-widget-inset))]",
>>>>>>> c3e80fbb
              "border border-[hsl(var(--color-border-default)]",
              "shadow-[0px_1px_2px_rgba(0,0,0,0.05)] dark:shadow-[0px_1px_0px_rgba(0,0,0,0.1)]",
              "rounded-[calc(var(--grid-item-border-radius)/2)]"
            )}
          >
            <div className="w-7 h-7 rounded-full bg-orange-500/[0.16] flex items-center justify-center text-base">
              🐂
            </div>
            <span className="font-bold">Main</span>
            <ChevronDown className="h-4 w-4 opacity-50" />
          </button>
          
          <div className="-space-y-0.5">
            <div className={cn("text-sm", colors.textMuted)}>Balance</div>
            <div className="text-lg font-bold leading-tight">55,444.15 EUR</div>
          </div>
        </div>

        {/* Right Section - Grid Controls */}
        <div className="flex items-center space-x-2">
          <DropdownMenu open={isOpen} onOpenChange={setIsOpen} modal={false}>
            <DropdownMenuTrigger asChild>
              <Button
                variant="ghost"
                className={cn(
                  "h-10 px-3",
                  colors.text,
                  "hover:bg-transparent"
                )}
              >
                <LayoutGrid className="h-4 w-4 mr-2 opacity-50" />
                <span>Edit</span>
              </Button>
            </DropdownMenuTrigger>
            <DropdownMenuContent align="end" sideOffset={8}>
              <DropdownMenuItem onClick={handleCopyLayout}>
                <Copy className="h-4 w-4 mr-2 opacity-50" />
                <span>Copy Layout</span>
              </DropdownMenuItem>
              <DropdownMenuItem onClick={handlePasteLayout}>
                <Clipboard className="h-4 w-4 mr-2 opacity-50" />
                <span>Paste Layout</span>
              </DropdownMenuItem>
              <DropdownMenuSeparator />
              <div className="px-2 py-1.5 text-sm text-muted-foreground">Available Widgets</div>
              {(Object.entries(WIDGET_REGISTRY) as [string, { title: string }][]).map(([type, config]) => (
                <div
                  key={type}
                  draggable
                  onDragStart={(e) => handleDragStart(e, type)}
                  className="relative flex select-none items-center rounded-sm px-2 py-1.5 text-sm outline-none transition-colors hover:bg-accent hover:text-accent-foreground data-[disabled]:pointer-events-none data-[disabled]:opacity-50 cursor-grab active:cursor-grabbing"
                >
                  <span className="ml-2">{config.title}</span>
                </div>
              ))}
              <DropdownMenuSeparator />
<<<<<<< HEAD
              <div className="p-2">
                <Dialog open={isAppearanceOpen} onOpenChange={setIsAppearanceOpen}>
                  <DialogTrigger asChild>
                    <Button variant="outline" className="w-full">
                      <Palette className="h-4 w-4 mr-2 opacity-80" />
                      <span>Edit Appearance</span>
                    </Button>
                  </DialogTrigger>
                  <DialogContent className="sm:max-w-[425px]">
                    <DialogHeader>
                      <DialogTitle>Appearance Settings</DialogTitle>
                      <DialogDescription>
                        Customize the look and feel of your dashboard.
                      </DialogDescription>
                    </DialogHeader>
                    <div className="py-4">
                      <div className="mb-4">
                        <div className="mb-2 text-sm font-medium">Theme</div>
                        <div className="flex space-x-2">
                          <Button 
                            variant={theme === 'light' ? 'default' : 'outline'} 
                            className="flex-1"
                            onClick={() => setTheme('light')}
                          >
                            <span className="mr-2">☀️</span>
                            <span>Light</span>
                          </Button>
                          <Button 
                            variant={theme === 'dark' ? 'default' : 'outline'} 
                            className="flex-1"
                            onClick={() => setTheme('dark')}
                          >
                            <span className="mr-2">🌙</span>
                            <span>Dark</span>
                          </Button>
                          <Button 
                            variant={theme === 'system' ? 'default' : 'outline'} 
                            className="flex-1"
                            onClick={() => setTheme('system')}
                          >
                            <span className="mr-2">💻</span>
                            <span>System</span>
                          </Button>
                        </div>
                      </div>
                      
                      <div className="mb-4">
                        <div className="mb-2 text-sm font-medium">Grid Style</div>
                        <div className="grid grid-cols-2 gap-3">
                          <div 
                            className={cn(
                              "border rounded-xl p-3 cursor-pointer transition-all",
                              gridStyle === 'rounded' 
                                ? "border-primary bg-accent/50 ring-1 ring-primary" 
                                : "hover:border-primary/50 hover:bg-accent/20"
                            )}
                            onClick={() => applyGridStyle('rounded')}
                          >
                            <div className="flex items-center justify-between mb-2">
                              <div className="text-sm font-medium">Rounded</div>
                              <div className={cn(
                                "w-4 h-4 rounded-full",
                                gridStyle === 'rounded' ? "bg-primary" : "border border-muted-foreground"
                              )}>
                                {gridStyle === 'rounded' && <div className="w-2 h-2 bg-white rounded-full m-auto mt-1" />}
                              </div>
                            </div>
                            <div className="grid grid-cols-2 gap-4 p-1">
                              <div className="bg-muted h-12 rounded-3xl"></div>
                              <div className="bg-muted h-12 rounded-3xl"></div>
                            </div>
                            <div className="text-xs text-muted-foreground mt-2">24px radius, 8px spacing</div>
                          </div>
                          
                          <div 
                            className={cn(
                              "border rounded-xl p-3 cursor-pointer transition-all",
                              gridStyle === 'dense' 
                                ? "border-primary bg-accent/50 ring-1 ring-primary" 
                                : "hover:border-primary/50 hover:bg-accent/20"
                            )}
                            onClick={() => applyGridStyle('dense')}
                          >
                            <div className="flex items-center justify-between mb-2">
                              <div className="text-sm font-medium">Dense</div>
                              <div className={cn(
                                "w-4 h-4 rounded-full",
                                gridStyle === 'dense' ? "bg-primary" : "border border-muted-foreground"
                              )}>
                                {gridStyle === 'dense' && <div className="w-2 h-2 bg-white rounded-full m-auto mt-1" />}
                              </div>
                            </div>
                            <div className="grid grid-cols-2 gap-2 p-1">
                              <div className="bg-muted h-12 rounded-xl"></div>
                              <div className="bg-muted h-12 rounded-xl"></div>
                            </div>
                            <div className="text-xs text-muted-foreground mt-2">16px radius, 4px spacing</div>
                          </div>
                        </div>
                      </div>
                      
                      <div className="mt-6">
                        <div className="mb-2 text-sm font-medium">Layout</div>
                        <Button variant="outline" className="w-full" onClick={() => {
                          onResetLayout();
                          setIsAppearanceOpen(false);
                        }}>
                          <RotateCcw className="h-4 w-4 mr-2 opacity-80" />
                          <span>Reset Layout</span>
                        </Button>
                      </div>
                    </div>
                    <DialogFooter>
                      <DialogClose asChild>
                        <Button>Done</Button>
                      </DialogClose>
                    </DialogFooter>
                  </DialogContent>
                </Dialog>
              </div>
=======
              <DropdownMenuItem onClick={onResetLayout}>
                <RotateCcw className="h-4 w-4 mr-2 opacity-50" />
                <span>Reset Layout</span>
              </DropdownMenuItem>
>>>>>>> c3e80fbb
            </DropdownMenuContent>
          </DropdownMenu>
        </div>
      </div>
    </div>
  );
}<|MERGE_RESOLUTION|>--- conflicted
+++ resolved
@@ -98,15 +98,10 @@
         <div className="flex items-center space-x-6">
           <button 
             className={cn(
-<<<<<<< HEAD
               "flex items-center space-x-2 px-4 py-3 transition-colors",
               theme === 'dark' 
                 ? "bg-[hsl(var(--card))] text-white" 
                 : "bg-[hsl(var(--card))] text-gray-800",
-=======
-              "flex items-center space-x-2 px-3 py-2 rounded-lg transition-colors",
-              "bg-[hsl(var(--color-widget-inset))]",
->>>>>>> c3e80fbb
               "border border-[hsl(var(--color-border-default)]",
               "shadow-[0px_1px_2px_rgba(0,0,0,0.05)] dark:shadow-[0px_1px_0px_rgba(0,0,0,0.1)]",
               "rounded-[calc(var(--grid-item-border-radius)/2)]"
@@ -163,7 +158,6 @@
                 </div>
               ))}
               <DropdownMenuSeparator />
-<<<<<<< HEAD
               <div className="p-2">
                 <Dialog open={isAppearanceOpen} onOpenChange={setIsAppearanceOpen}>
                   <DialogTrigger asChild>
@@ -284,12 +278,6 @@
                   </DialogContent>
                 </Dialog>
               </div>
-=======
-              <DropdownMenuItem onClick={onResetLayout}>
-                <RotateCcw className="h-4 w-4 mr-2 opacity-50" />
-                <span>Reset Layout</span>
-              </DropdownMenuItem>
->>>>>>> c3e80fbb
             </DropdownMenuContent>
           </DropdownMenu>
         </div>
