import { ChevronDown, Maximize2, MoreHorizontal, Trash2 } from '../components/ui-icons';
import { Button } from './ui/button';
import { cn } from '@/lib/utils';
import { useRef, useCallback, memo } from 'react';
import { createPopoutWindow } from '../utils/windowManager';
import { isTauri } from '../utils/platform';
import {
  DropdownMenu,
  DropdownMenuContent,
  DropdownMenuItem,
  DropdownMenuTrigger,
  DropdownMenuSeparator,
} from './ui/dropdown-menu';

interface WidgetContainerProps {
  children: React.ReactNode;
  title: string;
  headerControls?: React.ReactNode;
  extraControls?: React.ReactNode;
  onRemove?: () => void;
  isMobile?: boolean;
  widgetMenu?: React.ReactNode;
}

export const WidgetContainer = memo(function WidgetContainer({ 
  children, 
  title, 
  headerControls, 
  extraControls,
  onRemove,
  isMobile = false,
  widgetMenu
}: WidgetContainerProps) {
  const containerRef = useRef<HTMLDivElement>(null);

  const handleExpand = useCallback(async () => {
    if (!containerRef.current) return;

    try {
      // Get the current content of the widget
      const contentElement = containerRef.current.querySelector('.widget-content');
      if (!contentElement) return;

      const content = contentElement.innerHTML;
      
      // Create a styled HTML document for the popup
      const popoutContent = `
        <!DOCTYPE html>
        <html>
          <head>
            <title>${title}</title>
            <style>
              :root {
                color-scheme: light dark;
              }
              body {
                margin: 0;
                padding: 16px;
                background: var(--background, white);
                color: var(--foreground, black);
                font-family: system-ui, -apple-system, sans-serif;
              }
              .widget-content {
                height: 100%;
                overflow: auto;
                background: var(--background);
                color: var(--foreground);
                border-radius: 8px;
                box-shadow: 0 1px 3px rgba(0,0,0,0.1);
                padding: 1rem;
              }
              @media (prefers-color-scheme: dark) {
                body {
                  background: rgb(9, 9, 11);
                  color: rgb(250, 250, 250);
                }
              }
            </style>
          </head>
          <body>
            <div class="widget-content">${content}</div>
          </body>
        </html>
      `;

      const window = await createPopoutWindow({
        title,
        width: 600,
        height: 400,
        content: popoutContent,
      });

    } catch (error) {
      console.error('Failed to create popout window:', error);
    }
  }, [title]);

  const handleRemove = () => {
    console.log('Remove button clicked for widget:', title, 'onRemove function:', !!onRemove);
    
    // First try the onRemove prop if provided
    if (onRemove) {
      const result = onRemove();
      console.log('onRemove function result:', result);
    }
    
    // Always dispatch the widget-remove event as a backup
    // Find the closest grid-stack-item to get the widget ID
    const gridItem = containerRef.current?.closest('.grid-stack-item');
    const widgetId = gridItem?.getAttribute('gs-id') || gridItem?.id;
    
    if (widgetId) {
      console.log('Dispatching widget-remove event for:', widgetId);
      const event = new CustomEvent('widget-remove', {
        detail: { widgetId, id: widgetId },
        bubbles: true,
        cancelable: true
      });
      document.dispatchEvent(event);
    } else {
      console.warn('Could not find widget ID for removal');
      // Try to find any ID attribute on parent elements
      const parentWithId = containerRef.current?.closest('[id]');
      if (parentWithId) {
        const fallbackId = parentWithId.id;
        console.log('Using fallback widget ID for removal:', fallbackId);
        const event = new CustomEvent('widget-remove', {
          detail: { widgetId: fallbackId, id: fallbackId },
          bubbles: true,
          cancelable: true
        });
        document.dispatchEvent(event);
      }
    }
  };

  return (
    <div ref={containerRef} className="grid-stack-item-content">
      <div className="widget-inner-container flex flex-col h-full">
        {/* Header */}
        <div className={cn(
          "widget-header flex items-center justify-between px-4 py-2 select-none flex-shrink-0",
          !isMobile && "cursor-move" // Only show move cursor on desktop
        )}>
          <div className="flex items-center space-x-2">
            <h2 key={title} className="text-sm font-semibold">{title}</h2>
            <ChevronDown className="h-4 w-4 opacity-50" />
          </div>
          
          <div className="flex items-center space-x-1">
            {extraControls}
            {headerControls}
            <div className="flex items-center space-x-1">
              <Button 
                variant="ghost" 
                size="icon" 
                className="h-8 w-8"
                onClick={handleExpand}
                title={`Expand widget ${isTauri ? 'to new window' : 'in browser'}`}
              >
                <Maximize2 className="h-4 w-4" />
              </Button>
              <DropdownMenu>
                <DropdownMenuTrigger asChild>
                  <Button variant="ghost" size="icon" className="h-8 w-8">
                    <MoreHorizontal className="h-4 w-4" />
                  </Button>
                </DropdownMenuTrigger>
                <DropdownMenuContent align="end">
<<<<<<< HEAD
                  {widgetMenu && (
                    <>
                      {widgetMenu}
                      <DropdownMenuSeparator />
                    </>
                  )}
                  <DropdownMenuItem onClick={() => {
                    console.log('Remove button clicked for widget:', title, 'onRemove function:', !!onRemove);
                    if (onRemove) onRemove();
                  }} className="text-destructive">
=======
                  <DropdownMenuItem onClick={handleRemove} className="text-destructive">
>>>>>>> d32ab201
                    <Trash2 className="h-4 w-4 mr-2 opacity-50" />
                    <span>Remove Widget</span>
                  </DropdownMenuItem>
                </DropdownMenuContent>
              </DropdownMenu>
            </div>
          </div>
        </div>

        {/* Content wrapper */}
<<<<<<< HEAD
        <div className="widget-content flex-1 min-h-0 overflow-hidden pt-0 px-1">
=======
        <div className="widget-content flex-1 min-h-0 overflow-hidden pt-0 px-1 pb-1 select-text">
>>>>>>> d32ab201
          {children}
        </div>
      </div>
    </div>
  );
}); <|MERGE_RESOLUTION|>--- conflicted
+++ resolved
@@ -167,20 +167,13 @@
                   </Button>
                 </DropdownMenuTrigger>
                 <DropdownMenuContent align="end">
-<<<<<<< HEAD
                   {widgetMenu && (
                     <>
                       {widgetMenu}
                       <DropdownMenuSeparator />
                     </>
                   )}
-                  <DropdownMenuItem onClick={() => {
-                    console.log('Remove button clicked for widget:', title, 'onRemove function:', !!onRemove);
-                    if (onRemove) onRemove();
-                  }} className="text-destructive">
-=======
                   <DropdownMenuItem onClick={handleRemove} className="text-destructive">
->>>>>>> d32ab201
                     <Trash2 className="h-4 w-4 mr-2 opacity-50" />
                     <span>Remove Widget</span>
                   </DropdownMenuItem>
@@ -191,11 +184,7 @@
         </div>
 
         {/* Content wrapper */}
-<<<<<<< HEAD
-        <div className="widget-content flex-1 min-h-0 overflow-hidden pt-0 px-1">
-=======
-        <div className="widget-content flex-1 min-h-0 overflow-hidden pt-0 px-1 pb-1 select-text">
->>>>>>> d32ab201
+        <div className="widget-content flex-1 min-h-0 overflow-hidden pt-0 px-1 select-text">
           {children}
         </div>
       </div>
