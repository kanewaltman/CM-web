--- conflicted
+++ resolved
@@ -1,4 +1,4 @@
-import React, { useRef, createRef } from 'react';
+import React from 'react';
 import { createRoot } from 'react-dom/client';
 import { DataSourceProvider } from '@/lib/DataSourceContext';
 import { WidgetContainer } from './WidgetContainer';
@@ -15,7 +15,6 @@
   WIDGET_REGISTRY
 } from '@/lib/widgetRegistry';
 import { widgetStateRegistry, WidgetState, getPerformanceTitle } from '@/lib/widgetState';
-import { MarketsWidgetColumnVisibility } from './MarketsWidget';
 
 /**
  * Creates a new widget DOM element for GridStack
@@ -139,20 +138,6 @@
       return;
     }
 
-    // Create a clean onRemove wrapper that will properly clean up
-    const handleRemove = () => {
-      // Unmount the component before removing
-      try {
-        if ((widgetElement as any)._reactRoot) {
-          (widgetElement as any)._reactRoot.unmount();
-        }
-      } catch (err) {
-        console.error('Error unmounting widget:', err);
-      }
-      
-      return onRemove();
-    };
-
     if (baseId === 'performance') {
       // Get correct title from localStorage for performance widgets
       const widgetTitle = getPerformanceWidgetTitle(widgetId);
@@ -161,64 +146,36 @@
         <React.StrictMode>
           <DataSourceProvider>
             <WidgetContainer
-<<<<<<< HEAD
-              title={widgetTitles[widgetType]}
-              onRemove={handleRemove}
-=======
               title={widgetTitle}
               onRemove={onRemove}
->>>>>>> ce031172
               headerControls={<PerformanceWidgetWrapper 
                 isHeader 
                 widgetId={widgetId} 
                 widgetComponent={WidgetComponent} 
-                onRemove={handleRemove} 
+                onRemove={onRemove} 
               />}
             >
               <PerformanceWidgetWrapper 
                 widgetId={widgetId} 
                 widgetComponent={WidgetComponent} 
-                onRemove={handleRemove} 
-              />
-            </WidgetContainer>
-          </DataSourceProvider>
-        </React.StrictMode>
-      );
-    } else if (widgetType === 'markets') {
-      // Special handling for Markets widget to add column visibility menu
-      const widgetRef = createRef<any>();
-      
-      root.render(
-        <React.StrictMode>
-          <DataSourceProvider>
-            <WidgetContainer
-              title={widgetTitles[widgetType]}
-              onRemove={handleRemove}
-              widgetMenu={
-                <MarketsWidgetMenuWrapper widgetRef={widgetRef} />
-              }
-            >
-              <WidgetComponent 
-                widgetId={widgetId} 
-                onRemove={handleRemove} 
-                ref={widgetRef}
+                onRemove={onRemove} 
               />
             </WidgetContainer>
           </DataSourceProvider>
         </React.StrictMode>
       );
     } else {
-      // For other widgets
+      // For non-performance widgets
       root.render(
         <React.StrictMode>
           <DataSourceProvider>
             <WidgetContainer
               title={widgetTitles[widgetType]}
-              onRemove={handleRemove}
+              onRemove={onRemove}
             >
               <WidgetComponent 
                 widgetId={widgetId} 
-                onRemove={handleRemove} 
+                onRemove={onRemove} 
               />
             </WidgetContainer>
           </DataSourceProvider>
@@ -228,38 +185,6 @@
   } catch (error) {
     console.error('Error rendering widget:', error);
   }
-};
-
-// Wrapper to handle getting table from MarketsWidget ref
-const MarketsWidgetMenuWrapper = ({ widgetRef }: { widgetRef: React.RefObject<any> }) => {
-  const [table, setTable] = React.useState<any>(null);
-  
-  React.useEffect(() => {
-    // Function to check for table
-    const checkForTable = () => {
-      if (widgetRef.current?.getTable) {
-        const tableInstance = widgetRef.current.getTable();
-        if (tableInstance) {
-          setTable(tableInstance);
-          return true;
-        }
-      }
-      return false;
-    };
-    
-    // Try immediately
-    if (!checkForTable()) {
-      // If not available, try again in a short delay to allow for component to mount
-      const timer = setTimeout(checkForTable, 100);
-      return () => clearTimeout(timer);
-    }
-  }, [widgetRef]);
-  
-  if (!table) {
-    return null;
-  }
-
-  return <MarketsWidgetColumnVisibility table={table} />;
 };
 
 /**
