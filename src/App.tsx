import React, { useEffect, useState, useCallback, useRef } from 'react';
import { GridStack, GridStackWidget, GridStackOptions, GridStackNode, GridStackElement } from 'gridstack';
import * as ReactDOM from 'react-dom/client';
import 'gridstack/dist/gridstack.min.css';
import { TopBar } from './components/TopBar';
import { ControlBar } from './components/ControlBar';
import { TradingViewChart } from './components/TradingViewChart';
import { OrderBook } from './components/OrderBook';
import { TradeForm } from './components/TradeForm';
import { MarketOverview } from './components/MarketOverview';
import { RecentTrades } from './components/RecentTrades';
import { Toaster } from './components/ui/sonner';
import { WidgetContainer } from './components/WidgetContainer';
import { BalancesWidget } from './components/BalancesWidget';
import { PerformanceWidget } from './components/PerformanceWidget/PerformanceWidget';
import { createRoot } from 'react-dom/client';
import { ChartVariant } from './components/PerformanceWidget/PerformanceWidget';
import { DataSourceProvider, useDataSource } from './lib/DataSourceContext';
import { useThemeIntensity } from '@/contexts/ThemeContext';
import { useTheme } from 'next-themes';
import { getThemeValues } from '@/lib/utils';
<<<<<<< HEAD
import { BreakdownWrapper as Breakdown } from './components/Breakdown';
import MarketsWidget from './components/MarketsWidget';
=======
import { Breakdown } from './components/Breakdown';
>>>>>>> 66736ca2

// Widget Registry - Single source of truth for widget configuration
interface BaseWidgetProps {
  className?: string;
}

interface RemovableWidgetProps extends BaseWidgetProps {
  onRemove?: () => void;
}

interface PerformanceWidgetProps extends RemovableWidgetProps {
  headerControls?: boolean;
  defaultVariant?: 'revenue' | 'subscribers' | 'mrr-growth' | 'refunds' | 'subscriptions' | 'upgrades';
  onVariantChange?: (variant: 'revenue' | 'subscribers' | 'mrr-growth' | 'refunds' | 'subscriptions' | 'upgrades') => void;
}

interface WidgetConfig {
  id: string;
  title: string;
  component: React.FC<RemovableWidgetProps | PerformanceWidgetProps>;
  defaultSize: { w: number; h: number };
  minSize: { w: number; h: number };
}

export const WIDGET_REGISTRY: Record<string, WidgetConfig> = {
  'market-overview': {
    id: 'market',
    title: 'Market Overview',
    component: MarketOverview,
    defaultSize: { w: 12, h: 4 },
    minSize: { w: 6, h: 6 }
  },
  'order-book': {
    id: 'orderbook',
    title: 'Order Book',
    component: OrderBook,
    defaultSize: { w: 4, h: 6 },
    minSize: { w: 4, h: 6 }
  },
  'recent-trades': {
    id: 'trades',
    title: 'Recent Trades',
    component: RecentTrades,
    defaultSize: { w: 12, h: 2 },
    minSize: { w: 6, h: 6 }
  },
  'trading-view-chart': {
    id: 'chart',
    title: 'BTC/USDT',
    component: TradingViewChart,
    defaultSize: { w: 8, h: 6 },
    minSize: { w: 6, h: 6 }
  },
  'trade-form': {
    id: 'tradeform',
    title: 'Trade',
    component: TradeForm,
    defaultSize: { w: 3, h: 4 },
    minSize: { w: 6, h: 6 }
  },
  'balances': {
    id: 'balances',
    title: 'Balances',
    component: BalancesWidget,
    defaultSize: { w: 4, h: 4 },
    minSize: { w: 3, h: 3 }
  },
  'markets': {
    id: 'markets',
    title: 'Markets',
    component: MarketsWidget,
    defaultSize: { w: 8, h: 4 },
    minSize: { w: 4, h: 3 }
  },
  'performance': {
    id: 'performance',
    title: 'Performance',
    component: PerformanceWidget,
    defaultSize: { w: 8, h: 6 },
    minSize: { w: 4, h: 4 }
  },
  'treemap': {
    id: 'treemap',
    title: 'Breakdown',
    component: Breakdown,
    defaultSize: { w: 6, h: 6 },
    minSize: { w: 4, h: 4 }
  }
};

// Derive other mappings from registry
const widgetIds: Record<string, string> = Object.fromEntries(
  Object.entries(WIDGET_REGISTRY).map(([key, config]) => [key, config.id])
);

const widgetTypes: Record<string, string> = Object.fromEntries(
  Object.entries(WIDGET_REGISTRY).map(([key, config]) => [config.id, key])
);

interface WidgetComponentProps {
  widgetId?: string;
  headerControls?: boolean;
  className?: string;
  onRemove?: () => void;
  defaultVariant?: ChartVariant;
  onVariantChange?: (variant: ChartVariant) => void;
  defaultViewMode?: 'split' | 'cumulative';
  onViewModeChange?: (mode: 'split' | 'cumulative') => void;
  onTitleChange?: (title: string) => void;
  onDateRangeChange?: (dateRange: { from: Date; to: Date } | undefined) => void;
  dateRange?: { from: Date; to: Date };
}

// Update the widgetComponents type to include the widgetId prop
const widgetComponents: Record<string, React.FC<WidgetComponentProps>> = Object.fromEntries(
  Object.entries(WIDGET_REGISTRY).map(([key, config]) => [key, config.component])
);

const widgetTitles: Record<string, string> = Object.fromEntries(
  Object.entries(WIDGET_REGISTRY).map(([key, config]) => [key, config.title])
);

// Default layout is now generated from registry
const generateDefaultLayout = () => [
  { 
    id: 'performance', 
    x: 7, 
    y: 0, 
    w: 5, 
    h: 6, 
    minW: 2, 
    minH: 2, 
    viewState: { 
      chartVariant: 'revenue',
      viewMode: 'split'
    } 
  },
  { 
    id: 'balances', 
    x: 0, 
    y: 6, 
    w: 12, 
    h: 5, 
    minW: 2, 
    minH: 2 
  },
  { 
    id: 'performance-1741826205331', 
    x: 0, 
    y: 0, 
    w: 7, 
    h: 6, 
    minW: 2, 
    minH: 2, 
    viewState: { 
      chartVariant: 'revenue',
      viewMode: 'cumulative'
    } 
  },
  { 
    id: 'treemap', 
    x: 8, 
    y: 6, 
    w: 4, 
    h: 4, 
    minW: 2, 
    minH: 2 
  }
];

const defaultLayout: LayoutWidget[] = [
  { 
    id: 'performance', 
    x: 7, 
    y: 0, 
    w: 5, 
    h: 6, 
    minW: 2, 
    minH: 2, 
    viewState: { 
      chartVariant: 'revenue' as ChartVariant,
      viewMode: 'split'
    } 
  },
  { 
    id: 'balances', 
    x: 0, 
    y: 6, 
    w: 12, 
    h: 5, 
    minW: 2, 
    minH: 2 
  },
  { 
    id: 'performance-1741826205331', 
    x: 0, 
    y: 0, 
    w: 7, 
    h: 6, 
    minW: 2, 
    minH: 2, 
    viewState: { 
      chartVariant: 'revenue' as ChartVariant,
      viewMode: 'cumulative'
    } 
  }
];

// Default desktop layout configuration for different pages
const dashboardLayout = [
  { x: 8, y: 0, w: Math.max(4, WIDGET_REGISTRY['market-overview'].minSize.w), h: Math.max(4, WIDGET_REGISTRY['market-overview'].minSize.h), id: 'market', minW: WIDGET_REGISTRY['market-overview'].minSize.w, minH: WIDGET_REGISTRY['market-overview'].minSize.h },
  { x: 0, y: 4, w: Math.max(12, WIDGET_REGISTRY['recent-trades'].minSize.w), h: Math.max(2, WIDGET_REGISTRY['recent-trades'].minSize.h), id: 'trades', minW: WIDGET_REGISTRY['recent-trades'].minSize.w, minH: WIDGET_REGISTRY['recent-trades'].minSize.h },
  { x: 4, y: 0, w: Math.max(4, WIDGET_REGISTRY['order-book'].minSize.w), h: Math.max(4, WIDGET_REGISTRY['order-book'].minSize.h), id: 'orderbook', minW: WIDGET_REGISTRY['order-book'].minSize.w, minH: WIDGET_REGISTRY['order-book'].minSize.h },
  { x: 0, y: 0, w: Math.max(4, WIDGET_REGISTRY['balances'].minSize.w), h: Math.max(4, WIDGET_REGISTRY['balances'].minSize.h), id: 'balances', minW: WIDGET_REGISTRY['balances'].minSize.w, minH: WIDGET_REGISTRY['balances'].minSize.h }
];

const spotLayout = [
  { x: 0, y: 0, w: Math.max(6, WIDGET_REGISTRY['trading-view-chart'].minSize.w), h: Math.max(6, WIDGET_REGISTRY['trading-view-chart'].minSize.h), id: 'chart', minW: WIDGET_REGISTRY['trading-view-chart'].minSize.w, minH: WIDGET_REGISTRY['trading-view-chart'].minSize.h },
  { x: 6, y: 0, w: Math.max(3, WIDGET_REGISTRY['order-book'].minSize.w), h: Math.max(6, WIDGET_REGISTRY['order-book'].minSize.h), id: 'orderbook', minW: WIDGET_REGISTRY['order-book'].minSize.w, minH: WIDGET_REGISTRY['order-book'].minSize.h },
  { x: 9, y: 0, w: Math.max(3, WIDGET_REGISTRY['trade-form'].minSize.w), h: Math.max(4, WIDGET_REGISTRY['trade-form'].minSize.h), id: 'tradeform', minW: WIDGET_REGISTRY['trade-form'].minSize.w, minH: WIDGET_REGISTRY['trade-form'].minSize.h },
  { x: 9, y: 4, w: Math.max(3, WIDGET_REGISTRY['market-overview'].minSize.w), h: Math.max(4, WIDGET_REGISTRY['market-overview'].minSize.h), id: 'market', minW: WIDGET_REGISTRY['market-overview'].minSize.w, minH: WIDGET_REGISTRY['market-overview'].minSize.h },
  { x: 0, y: 6, w: Math.max(9, WIDGET_REGISTRY['recent-trades'].minSize.w), h: Math.max(2, WIDGET_REGISTRY['recent-trades'].minSize.h), id: 'trades', minW: WIDGET_REGISTRY['recent-trades'].minSize.w, minH: WIDGET_REGISTRY['recent-trades'].minSize.h },
  { x: 0, y: 8, w: Math.max(4, WIDGET_REGISTRY['balances'].minSize.w), h: Math.max(4, WIDGET_REGISTRY['balances'].minSize.h), id: 'balances', minW: WIDGET_REGISTRY['balances'].minSize.w, minH: WIDGET_REGISTRY['balances'].minSize.h }
];

const marginLayout = [
  { x: 0, y: 0, w: Math.max(8, WIDGET_REGISTRY['trading-view-chart'].minSize.w), h: Math.max(6, WIDGET_REGISTRY['trading-view-chart'].minSize.h), id: 'chart', minW: WIDGET_REGISTRY['trading-view-chart'].minSize.w, minH: WIDGET_REGISTRY['trading-view-chart'].minSize.h },
  { x: 8, y: 0, w: Math.max(4, WIDGET_REGISTRY['order-book'].minSize.w), h: Math.max(6, WIDGET_REGISTRY['order-book'].minSize.h), id: 'orderbook', minW: WIDGET_REGISTRY['order-book'].minSize.w, minH: WIDGET_REGISTRY['order-book'].minSize.h },
  { x: 0, y: 6, w: Math.max(4, WIDGET_REGISTRY['trade-form'].minSize.w), h: Math.max(4, WIDGET_REGISTRY['trade-form'].minSize.h), id: 'tradeform', minW: WIDGET_REGISTRY['trade-form'].minSize.w, minH: WIDGET_REGISTRY['trade-form'].minSize.h },
  { x: 4, y: 6, w: Math.max(4, WIDGET_REGISTRY['market-overview'].minSize.w), h: Math.max(4, WIDGET_REGISTRY['market-overview'].minSize.h), id: 'market', minW: WIDGET_REGISTRY['market-overview'].minSize.w, minH: WIDGET_REGISTRY['market-overview'].minSize.h },
  { x: 8, y: 6, w: Math.max(4, WIDGET_REGISTRY['recent-trades'].minSize.w), h: Math.max(4, WIDGET_REGISTRY['recent-trades'].minSize.h), id: 'trades', minW: WIDGET_REGISTRY['recent-trades'].minSize.w, minH: WIDGET_REGISTRY['recent-trades'].minSize.h },
  { x: 0, y: 10, w: Math.max(4, WIDGET_REGISTRY['balances'].minSize.w), h: Math.max(4, WIDGET_REGISTRY['balances'].minSize.h), id: 'balances', minW: WIDGET_REGISTRY['balances'].minSize.w, minH: WIDGET_REGISTRY['balances'].minSize.h }
];

const stakeLayout = [
  { x: 0, y: 0, w: Math.max(12, WIDGET_REGISTRY['trading-view-chart'].minSize.w), h: Math.max(6, WIDGET_REGISTRY['trading-view-chart'].minSize.h), id: 'chart', minW: WIDGET_REGISTRY['trading-view-chart'].minSize.w, minH: WIDGET_REGISTRY['trading-view-chart'].minSize.h },
  { x: 0, y: 6, w: Math.max(4, WIDGET_REGISTRY['order-book'].minSize.w), h: Math.max(4, WIDGET_REGISTRY['order-book'].minSize.h), id: 'orderbook', minW: WIDGET_REGISTRY['order-book'].minSize.w, minH: WIDGET_REGISTRY['order-book'].minSize.h },
  { x: 4, y: 6, w: Math.max(4, WIDGET_REGISTRY['trade-form'].minSize.w), h: Math.max(4, WIDGET_REGISTRY['trade-form'].minSize.h), id: 'tradeform', minW: WIDGET_REGISTRY['trade-form'].minSize.w, minH: WIDGET_REGISTRY['trade-form'].minSize.h },
  { x: 8, y: 6, w: Math.max(4, WIDGET_REGISTRY['market-overview'].minSize.w), h: Math.max(4, WIDGET_REGISTRY['market-overview'].minSize.h), id: 'market', minW: WIDGET_REGISTRY['market-overview'].minSize.w, minH: WIDGET_REGISTRY['market-overview'].minSize.h },
  { x: 0, y: 10, w: Math.max(12, WIDGET_REGISTRY['recent-trades'].minSize.w), h: Math.max(2, WIDGET_REGISTRY['recent-trades'].minSize.h), id: 'trades', minW: WIDGET_REGISTRY['recent-trades'].minSize.w, minH: WIDGET_REGISTRY['recent-trades'].minSize.h },
  { x: 0, y: 12, w: Math.max(4, WIDGET_REGISTRY['balances'].minSize.w), h: Math.max(4, WIDGET_REGISTRY['balances'].minSize.h), id: 'balances', minW: WIDGET_REGISTRY['balances'].minSize.w, minH: WIDGET_REGISTRY['balances'].minSize.h }
];

// Mobile layout configuration (single column)
const mobileLayout: SerializedLayoutWidget[] = [
  {"id":"performance","baseId":"performance","x":0,"y":8,"w":2,"h":5,"minW":2,"minH":2,"viewState":{"chartVariant":"revenue" as ChartVariant,"viewMode":"split" as "split"}},
  {"id":"balances","baseId":"balances","x":0,"y":4,"w":2,"h":4,"minW":2,"minH":2},
  {"id":"performance-1741826205331","baseId":"performance","x":0,"y":0,"w":2,"h":4,"minW":2,"minH":2,"viewState":{"chartVariant":"revenue" as ChartVariant,"viewMode":"cumulative" as "cumulative"}}
];

// Breakpoint for mobile view
const MOBILE_BREAKPOINT = 768;

interface LayoutWidget {
  id: string;
  x: number;
  y: number;
  w: number;
  h: number;
  minW?: number;
  minH?: number;
  viewState?: {
    chartVariant: ChartVariant;
    viewMode?: 'split' | 'cumulative';
  };
}

interface SerializedLayoutWidget extends LayoutWidget {
  baseId: string;
  viewState?: {
    chartVariant: ChartVariant;
    viewMode?: 'split' | 'cumulative';
  };
}

// Update ExtendedGridStackWidget interface to include el and gridstackNode properties
interface ExtendedGridStackWidget extends GridStackWidget {
  el?: HTMLElement;
  gridstackNode?: GridStackNode;
}

// Add constant for localStorage key
const DASHBOARD_LAYOUT_KEY = 'dashboard-layout';

interface CreateWidgetParams {
  widgetType: string;
  widgetId: string;
  x: number;
  y: number;
  w?: number;
  h?: number;
  minW?: number;
  minH?: number;
}

// Update the WidgetState class to be more robust
class WidgetState {
  private listeners: Set<() => void> = new Set();
  private _variant: ChartVariant;
  private _title: string;
  private _viewMode: 'split' | 'cumulative';
  private _dateRange: { from: Date; to: Date };

  constructor(
    initialVariant: ChartVariant = 'revenue', 
    initialTitle: string = 'Performance', 
    initialViewMode: 'split' | 'cumulative' = 'split',
    initialDateRange?: { from: Date; to: Date }
  ) {
    this._variant = initialVariant;
    this._title = initialTitle;
    this._viewMode = initialViewMode;
    
    // Set default date range to last 7 days if not provided
    const today = new Date();
    this._dateRange = initialDateRange || {
      from: new Date(today.getFullYear(), today.getMonth(), today.getDate() - 6),
      to: today
    };
  }

  get variant(): ChartVariant {
    return this._variant;
  }

  get title(): string {
    return this._title;
  }

  get viewMode(): 'split' | 'cumulative' {
    return this._viewMode;
  }
  
  get dateRange(): { from: Date; to: Date } {
    return { 
      from: new Date(this._dateRange.from),
      to: new Date(this._dateRange.to)
    };
  }

  setVariant(newVariant: ChartVariant) {
    if (!newVariant) return;
    this._variant = newVariant;
    this.notifyListeners();
  }

  setTitle(newTitle: string) {
    if (!newTitle) return;
    this._title = newTitle;
    this.notifyListeners();
  }

  setViewMode(newViewMode: 'split' | 'cumulative') {
    if (!newViewMode) return;
    this._viewMode = newViewMode;
    this.notifyListeners();
  }
  
  setDateRange(newRange: { from: Date; to: Date }) {
    if (!newRange?.from || !newRange?.to) return;
    this._dateRange = {
      from: new Date(newRange.from),
      to: new Date(newRange.to)
    };
    this.notifyListeners();
  }

  subscribe(listener: () => void) {
    if (!listener) return () => {};
    this.listeners.add(listener);
    return () => {
      this.listeners.delete(listener);
    };
  }

  private notifyListeners() {
    this.listeners.forEach(listener => {
      try {
        listener();
      } catch (error) {
        console.error('Error in widget state listener:', error);
      }
    });
  }
}

// Update the widget state registry to be more robust
const widgetStateRegistry = new Map<string, WidgetState>();

// Add helper function for performance titles
const getPerformanceTitle = (variant: ChartVariant): string => {
  switch (variant) {
    case 'revenue':
      return 'Performance';
    case 'subscribers':
      return 'Subscribers';
    case 'mrr-growth':
      return 'MRR Growth';
    case 'refunds':
      return 'Refunds';
    case 'subscriptions':
      return 'Subscriptions';
    case 'upgrades':
      return 'Upgrades';
    default:
      return 'Performance';
  }
};

function AppContent() {
  const { dataSource, setDataSource } = useDataSource();
  const { resolvedTheme } = useTheme();
  const { backgroundIntensity, widgetIntensity, borderIntensity } = useThemeIntensity();
  const colors = getThemeValues(resolvedTheme, backgroundIntensity, widgetIntensity, borderIntensity);
  
  console.log('App component is rendering');
  
  const [error, setError] = useState<string | null>(null);
  const [adBlockerDetected, setAdBlockerDetected] = useState<boolean>(false);
  const [grid, setGrid] = useState<GridStack | null>(null);
  const [isMobile, setIsMobile] = useState(window.innerWidth <= MOBILE_BREAKPOINT);
  const [currentPage, setCurrentPage] = useState<'dashboard' | 'spot' | 'margin' | 'stake'>('dashboard');
  const resizeFrameRef = useRef<number>();
  const gridRef = useRef<GridStack | null>(null);
  const gridElementRef = useRef<HTMLDivElement>(null);
  let widgetCounter = 0;

  // Apply CSS variables when theme or intensities change
  useEffect(() => {
    const root = document.documentElement;
    Object.entries(colors.cssVariables).forEach(([key, value]) => {
      root.style.setProperty(key, value);
    });
  }, [resolvedTheme, backgroundIntensity, widgetIntensity, borderIntensity]);

  // Define handleRemoveWidget first
  const handleRemoveWidget = useCallback((widgetId: string) => {
    if (!grid) {
      console.error('Cannot remove widget: no grid instance');
      return;
    }
    
    console.log('handleRemoveWidget called for widgetId:', widgetId, 'grid exists:', !!grid);
    
    const widget = grid.getGridItems().find(w => w.gridstackNode?.id === widgetId);
    if (!widget) {
      console.error('Widget not found for removal:', widgetId);
      return;
    }

    // Store the previous grid state for animations and float
    const prevAnimate = grid.opts.animate;
    const prevFloat = grid.opts.float;
    
    // Temporarily disable animations and float for reliable compaction
    grid.batchUpdate();
    try {
      // Disable animations during removal for smoother operation
      grid.setAnimation(false);
      grid.float(false);
      
      // Remove the specific widget
      grid.removeWidget(widget, false);
      
      // Unmount React component if it exists
      const reactRoot = (widget as any)._reactRoot;
      if (reactRoot) {
        reactRoot.unmount();
      }
      
      // Clean up widget state for performance widgets
      widgetStateRegistry.delete(widgetId);
      
      // Remove the DOM element to ensure clean removal
      (widget as unknown as HTMLElement).remove();
      
      // Compact the grid to fill gaps
      grid.compact();
      
      // Save the updated layout
      const items = grid.getGridItems();
      const serializedLayout = items
        .map((item): LayoutWidget | null => {
          const node = item.gridstackNode;
          if (!node?.id) return null;
          
          const baseId = node.id.split('-')[0];
          const widgetType = widgetTypes[baseId];
          const widgetConfig = WIDGET_REGISTRY[widgetType];
          const viewState = widgetStateRegistry.get(node.id) ? {
            chartVariant: widgetStateRegistry.get(node.id)!.variant,
            viewMode: widgetStateRegistry.get(node.id)!.viewMode
          } : undefined;

          return {
            id: node.id,
            x: node.x ?? 0,
            y: node.y ?? 0,
            w: Math.max(node.w ?? 2, widgetConfig?.minSize.w || 2),
            h: Math.max(node.h ?? 2, widgetConfig?.minSize.h || 2),
            minW: widgetConfig?.minSize.w || 2,
            minH: widgetConfig?.minSize.h || 2,
            viewState
          } as LayoutWidget;
        })
        .filter((item): item is LayoutWidget => item !== null);

      if (isValidLayout(serializedLayout)) {
        localStorage.setItem(DASHBOARD_LAYOUT_KEY, JSON.stringify(serializedLayout));
        console.log('✅ Saved layout after widget removal:', serializedLayout);
      }
    } finally {
      grid.commit();
      
      // Re-enable animations and restore float settings with a slight delay for smooth transition
      setTimeout(() => {
        grid.setAnimation(prevAnimate);
        grid.float(prevFloat === undefined ? false : prevFloat);
        
        // Compact the grid to fill any gaps cleanly
        grid.compact();
      }, 50);
    }
  }, [grid, widgetStateRegistry, widgetTypes]);

  // Create ref after the function is defined
  const handleRemoveWidgetRef = useRef(handleRemoveWidget);

  // Keep the ref up to date
  useEffect(() => {
    handleRemoveWidgetRef.current = handleRemoveWidget;
  }, [handleRemoveWidget]);

  // Define renderWidgetComponent first before createWidget
  const renderWidgetComponent = useCallback((el: HTMLElement, widgetId: string, widgetType: string, options?: { forHeader?: boolean }) => {
    const baseId = widgetId.split('-')[0]; 
    let WidgetComponent = widgetComponents[widgetType];
    if (!WidgetComponent) return;
    
    // Add specific debug for treemap widgets
    if (widgetType === 'treemap') {
      console.log('Rendering treemap widget with ID:', widgetId, 'and onRemove handler:', !!handleRemoveWidget);
    }
    
    const root = createRoot(el);
    (el.closest('.grid-stack-item') as any)._reactRoot = root;

    console.log(`[App] Rendering widget: ${widgetId} (type: ${widgetType}) with dataSource: ${dataSource}`);
    
    // Create a consistent removeHandler for all widget types
    const removeHandler = () => {
      console.log('Widget remove triggered for:', widgetId, 'type:', widgetType);
      if (widgetType === 'treemap') {
        console.log('Removing treemap widget with ID:', widgetId);
      }
      handleRemoveWidgetRef.current(widgetId);
      return true; // Always return true to indicate success
    };
      
    if (baseId === 'performance') {
      const widgetState = widgetStateRegistry.get(widgetId) || 
        new WidgetState(
          'revenue', 
          getPerformanceTitle('revenue'), 
          'split',
          { from: new Date(Date.now() - 30 * 24 * 60 * 60 * 1000), to: new Date() }
        );
      
      widgetStateRegistry.set(widgetId, widgetState);
      
      const PerformanceWidgetWrapper = ({ isHeader }: { isHeader?: boolean }) => (
        <WidgetComponent
          key={`${widgetId}-${dataSource}`}
          widgetId={widgetId}
          headerControls={isHeader}
          defaultVariant={widgetState.variant}
          onVariantChange={(variant) => {
            widgetState.setVariant(variant);
            widgetState.setTitle(getPerformanceTitle(variant));
          }}
          defaultViewMode={widgetState.viewMode}
          onViewModeChange={(mode: 'split' | 'cumulative') => {
            widgetState.setViewMode(mode);
          }}
          onTitleChange={(newTitle) => {
            widgetState.setTitle(newTitle);
          }}
          dateRange={widgetState.dateRange}
          onDateRangeChange={(newRange) => {
            if (newRange) widgetState.setDateRange(newRange);
          }}
        />
      );
      
      root.render(
        <React.StrictMode>
          <DataSourceProvider>
            <WidgetContainer
              key={`${widgetState.title}-${dataSource}`}
              title={widgetState.title}
              onRemove={removeHandler}
              headerControls={options?.forHeader ? <PerformanceWidgetWrapper isHeader /> : undefined}
            >
              <PerformanceWidgetWrapper />
            </WidgetContainer>
          </DataSourceProvider>
        </React.StrictMode>
      );
    } else {
      // Normal widget rendering
      root.render(
        <React.StrictMode>
          <DataSourceProvider>
            <WidgetContainer
              key={`${widgetType}-${dataSource}`}
              title={widgetTitles[widgetType]}
              onRemove={removeHandler}
            >
              <WidgetComponent 
                key={`${widgetId}-${dataSource}`} 
                widgetId={widgetId}
                onRemove={removeHandler} 
              />
            </WidgetContainer>
          </DataSourceProvider>
        </React.StrictMode>
      );
    }
  }, [dataSource, widgetComponents, widgetTitles, handleRemoveWidget, widgetStateRegistry]);

  // Keep the ref up to date
  useEffect(() => {
    handleRemoveWidgetRef.current = handleRemoveWidget;
  }, [handleRemoveWidget]);

  // Now define createWidget which uses handleRemoveWidgetRef
  const createWidget = useCallback(({ widgetType, widgetId, x, y, w = 3, h = 4, minW = 2, minH = 2 }: CreateWidgetParams) => {
    if (!widgetType || !widgetId) {
      console.error('Invalid widget parameters:', { widgetType, widgetId });
      return null;
    }

    const WidgetComponent = widgetComponents[widgetType];
    if (!WidgetComponent) {
      console.error('Unknown widget type:', widgetType);
      return null;
    }

    // Get the widget config
    const widgetConfig = WIDGET_REGISTRY[widgetType];
    // Ensure we're using configuration-defined minimum sizes
    const effectiveMinW = widgetConfig ? widgetConfig.minSize.w : minW;
    const effectiveMinH = widgetConfig ? widgetConfig.minSize.h : minH;

    // Debug logging for the treemap widget
    if (widgetType === 'treemap') {
      console.log('Creating treemap widget:', { 
        id: widgetId, 
        size: { w, h }, 
        minSize: { w: effectiveMinW, h: effectiveMinH },
        configMinSize: widgetConfig ? widgetConfig.minSize : 'not found'
      });
    }

    const baseWidgetId = widgetId.split('-')[0];
    const widgetElement = document.createElement('div');
    widgetElement.className = 'grid-stack-item';
    
    // Set grid attributes with effective minimum sizes
    widgetElement.setAttribute('gs-id', widgetId);
    widgetElement.setAttribute('gs-x', String(x));
    widgetElement.setAttribute('gs-y', String(y));
    widgetElement.setAttribute('gs-w', String(w));
    widgetElement.setAttribute('gs-h', String(h));
    widgetElement.setAttribute('gs-min-w', String(effectiveMinW));
    widgetElement.setAttribute('gs-min-h', String(effectiveMinH));

    // Create the content wrapper
    const contentElement = document.createElement('div');
    contentElement.className = 'grid-stack-item-content';
    widgetElement.appendChild(contentElement);

    const root = createRoot(contentElement);
    (widgetElement as any)._reactRoot = root;

    try {
      // Create a direct removeHandler function that will be passed to all widgets
      const removeHandler = () => {
        console.log(`Widget removal triggered for: ${widgetId} (type: ${widgetType})`);
        handleRemoveWidgetRef.current(widgetId);
        return true; // Always return true to indicate success
      };

      if (baseWidgetId === 'performance') {
        // Try to load initial variant from layout data or existing state
        let initialVariant: ChartVariant = 'revenue';
        let initialTitle = getPerformanceTitle('revenue');
        let initialViewMode: 'split' | 'cumulative' = 'split';
        
        // Default date range (last 7 days)
        const today = new Date();
        let initialDateRange = {
          from: new Date(today.getFullYear(), today.getMonth(), today.getDate() - 6),
          to: today
        };
        
        const existingState = widgetStateRegistry.get(widgetId);
        
        if (existingState) {
          initialVariant = existingState.variant;
          initialTitle = existingState.title;
          initialViewMode = existingState.viewMode;
          initialDateRange = existingState.dateRange; // Get dateRange from existing state
        } else {
          const savedLayout = localStorage.getItem(DASHBOARD_LAYOUT_KEY);
          if (savedLayout) {
            try {
              const layout = JSON.parse(savedLayout);
              const widgetData = layout.find((item: any) => item.id === widgetId);
              if (widgetData?.viewState) {
                if (widgetData.viewState.chartVariant) {
                  initialVariant = widgetData.viewState.chartVariant;
                  initialTitle = getPerformanceTitle(widgetData.viewState.chartVariant);
                }
                if (widgetData.viewState.viewMode) {
                  initialViewMode = widgetData.viewState.viewMode;
                }
                // Try to load date range from saved layout
                if (widgetData.viewState.dateRange) {
                  try {
                    initialDateRange = {
                      from: new Date(widgetData.viewState.dateRange.from),
                      to: new Date(widgetData.viewState.dateRange.to)
                    };
                    console.log(`Loaded date range from layout for ${widgetId}:`, {
                      from: initialDateRange.from.toISOString(),
                      to: initialDateRange.to.toISOString()
                    });
                  } catch (error) {
                    console.error('Failed to parse date range from layout:', error);
                  }
                }
              }
            } catch (error) {
              console.error('Failed to load widget view state:', error);
            }
          }
        }

        // Create or get shared state
        let widgetState = widgetStateRegistry.get(widgetId);
        if (!widgetState) {
          widgetState = new WidgetState(initialVariant, initialTitle, initialViewMode, initialDateRange);
          widgetStateRegistry.set(widgetId, widgetState);
        } else {
          widgetState.setVariant(initialVariant);
          widgetState.setViewMode(initialViewMode);
        }

        const PerformanceWidgetWrapper: React.FC<{ isHeader?: boolean }> = ({ isHeader }) => {
          const [variant, setVariant] = useState<ChartVariant>(widgetState.variant);
          const [title, setTitle] = useState(widgetState.title);
          const [viewMode, setViewMode] = useState<'split' | 'cumulative'>(widgetState.viewMode);
          const [dateRange, setDateRange] = useState(widgetState.dateRange);

          useEffect(() => {
            // Initial state sync
            setVariant(widgetState.variant);
            setTitle(widgetState.title);
            setViewMode(widgetState.viewMode);
            setDateRange(widgetState.dateRange);

            // Subscribe to state changes
            const unsubscribe = widgetState.subscribe(() => {
              setVariant(widgetState.variant);
              setTitle(widgetState.title);
              setViewMode(widgetState.viewMode);
              setDateRange(widgetState.dateRange);
            });

            return unsubscribe;
          }, []);

          const handleVariantChange = useCallback((newVariant: ChartVariant) => {
            if (!newVariant) return;
            
            // Get new title first
            const newTitle = getPerformanceTitle(newVariant);
    
            // Force immediate re-render of the container by updating state first
            setVariant(newVariant);
            setTitle(newTitle);

            // Update shared state
            widgetState.setVariant(newVariant);
            widgetState.setTitle(newTitle);
      
            // Force a re-render of the widget container
            const widgetContainer = document.querySelector(`[gs-id="${widgetId}"]`);
            if (widgetContainer) {
              const root = (widgetContainer as any)._reactRoot;
              if (root) {
                root.render(
                  <React.StrictMode>
                    <DataSourceProvider>
                      <WidgetContainer
                        key={newTitle} // Force re-render with new title
                        title={newTitle}
                        onRemove={removeHandler}
                        headerControls={<PerformanceWidgetWrapper isHeader />}
                      >
                        <PerformanceWidgetWrapper />
                      </WidgetContainer>
                    </DataSourceProvider>
                  </React.StrictMode>
                );
              }
            }

            // Save to layout data
            const savedLayout = localStorage.getItem(DASHBOARD_LAYOUT_KEY);
            if (savedLayout) {
              try {
                const layout = JSON.parse(savedLayout);
                const widgetIndex = layout.findIndex((item: any) => item.id === widgetId);
                if (widgetIndex !== -1) {
                  layout[widgetIndex] = {
                    ...layout[widgetIndex],
                    viewState: {
                      ...layout[widgetIndex].viewState,
                      chartVariant: newVariant
                    }
                  };
                  localStorage.setItem(DASHBOARD_LAYOUT_KEY, JSON.stringify(layout));
                }
              } catch (error) {
                console.error('Failed to save widget view state:', error);
              }
            }
          }, []);

          const handleViewModeChange = useCallback((newViewMode: 'split' | 'cumulative') => {
            widgetState.setViewMode(newViewMode);

            // Save to layout data
            const savedLayout = localStorage.getItem(DASHBOARD_LAYOUT_KEY);
            if (savedLayout) {
              try {
                const layout = JSON.parse(savedLayout);
                const widgetIndex = layout.findIndex((item: any) => item.id === widgetId);
                if (widgetIndex !== -1) {
                  layout[widgetIndex] = {
                    ...layout[widgetIndex],
                    viewState: {
                      ...layout[widgetIndex].viewState,
                      chartVariant: widgetState.variant,
                      viewMode: newViewMode
                    }
                  };
                  localStorage.setItem(DASHBOARD_LAYOUT_KEY, JSON.stringify(layout));
                }
              } catch (error) {
                console.error('Failed to save widget view state:', error);
              }
            }
          }, []);

          const handleDateRangeChange = useCallback((newDateRange: { from: Date; to: Date } | undefined) => {
            if (!newDateRange?.from || !newDateRange?.to) return;
            
            console.log(`PerformanceWidgetWrapper: Date range changed to:`, {
              from: newDateRange.from.toISOString(),
              to: newDateRange.to.toISOString(),
              widgetId,
              isHeader
            });
            
            // Update local state first for immediate UI update
            setDateRange(newDateRange);
      
            // Update shared state
            widgetState.setDateRange(newDateRange);
            
            // Save to layout data
            const savedLayout = localStorage.getItem(DASHBOARD_LAYOUT_KEY);
            if (savedLayout) {
              try {
                const layout = JSON.parse(savedLayout);
                const widgetIndex = layout.findIndex((item: any) => item.id === widgetId);
                if (widgetIndex !== -1) {
                  layout[widgetIndex] = {
                    ...layout[widgetIndex],
                    viewState: {
                      ...layout[widgetIndex].viewState,
                      chartVariant: widgetState.variant,
                      viewMode: widgetState.viewMode,
                      dateRange: {
                        from: newDateRange.from.toISOString(),
                        to: newDateRange.to.toISOString()
                      }
                    }
                  };
                  localStorage.setItem(DASHBOARD_LAYOUT_KEY, JSON.stringify(layout));
                }
              } catch (error) {
                console.error('Failed to save widget date range state:', error);
              }
            }
          }, [isHeader, widgetId]);
      
          return (
            <WidgetComponent 
              widgetId={widgetId} 
              headerControls={isHeader}
              defaultVariant={variant}
              defaultViewMode={viewMode}
              onVariantChange={handleVariantChange}
              onViewModeChange={handleViewModeChange}
              onDateRangeChange={handleDateRangeChange}
              dateRange={dateRange}
              onTitleChange={(newTitle) => {
                widgetState.setTitle(newTitle);
              }}
            />
          );
        };
      
        root.render(
          <React.StrictMode>
            <DataSourceProvider>
              <WidgetContainer
                key={widgetState.title}
                title={widgetState.title}
                onRemove={removeHandler}
                headerControls={<PerformanceWidgetWrapper isHeader />}
              >
                <PerformanceWidgetWrapper />
              </WidgetContainer>
            </DataSourceProvider>
          </React.StrictMode>
        );
      } else {
        // Additional logging for treemap widget
        if (widgetType === 'treemap') {
          console.log(`Treemap widget ${widgetId} being created with onRemove:`, !!removeHandler);
        }
      
        // Render component with onRemove passed correctly
        root.render(
          <React.StrictMode>
            <DataSourceProvider>
              <WidgetContainer
                title={widgetTitles[widgetType]}
                onRemove={removeHandler}
              >
                <WidgetComponent 
                  widgetId={widgetId} 
                  onRemove={removeHandler}
                />
              </WidgetContainer>
            </DataSourceProvider>
          </React.StrictMode>
        );
      }

      return widgetElement;
    } catch (error) {
      console.error('Error creating widget:', error);
      // Clean up on error
      root.unmount();
      widgetElement.remove();
      return null;
    }
  }, [grid, handleRemoveWidgetRef, widgetComponents, widgetTitles]);

  // Check for ad blocker on mount
  useEffect(() => {
    const hasAdBlocker = document.documentElement.getAttribute('data-adblocker') === 'true';
    if (hasAdBlocker) {
      console.warn('Ad blocker detected in React component');
      setAdBlockerDetected(true);
    }
  }, []);

  const pageChangeRef = useRef<(page: 'dashboard' | 'spot' | 'margin' | 'stake') => void>();

  const getLayoutForPage = (page: 'dashboard' | 'spot' | 'margin' | 'stake') => {
    switch (page) {
      case 'dashboard':
        return dashboardLayout;
      case 'spot':
        return spotLayout;
      case 'margin':
        return marginLayout;
      case 'stake':
        return stakeLayout;
      default:
        return dashboardLayout;
    }
  };

  const handleResize = useCallback(() => {
    if (resizeFrameRef.current) {
      cancelAnimationFrame(resizeFrameRef.current);
    }

    resizeFrameRef.current = requestAnimationFrame(() => {
      const mobile = window.innerWidth <= MOBILE_BREAKPOINT;
      if (mobile !== isMobile) {
        setIsMobile(mobile);
        if (pageChangeRef.current) {
          pageChangeRef.current(currentPage); // Re-initialize with current page
        }
      }
    });
  }, [isMobile, currentPage]);

  const handleResetLayout = useCallback(() => {
    if (!grid) return;
    
    grid.batchUpdate();
    try {
      // Use the appropriate layout based on device type
      const layoutToApply = isMobile ? mobileLayout : defaultLayout;
      localStorage.setItem(DASHBOARD_LAYOUT_KEY, JSON.stringify(layoutToApply));
      
      // First, remove all existing widgets and their DOM elements
      const currentWidgets = grid.getGridItems();
      currentWidgets.forEach(widget => {
        if (widget.gridstackNode?.id) {
          // Clean up widget state
          widgetStateRegistry.delete(widget.gridstackNode.id);
          // Remove the widget from GridStack
          grid.removeWidget(widget, false);
          // Also remove the DOM element
          widget.remove();
        }
      });
      
      // Clear any remaining grid-stack-item elements
      const gridElement = document.querySelector('.grid-stack');
      if (gridElement) {
        const remainingWidgets = gridElement.querySelectorAll('.grid-stack-item');
        remainingWidgets.forEach(widget => widget.remove());
      }
      
      // Now add all widgets from the appropriate layout
      layoutToApply.forEach(node => {
        const baseWidgetId = node.id.split('-')[0];
        const widgetType = widgetTypes[baseWidgetId];
        
        if (!widgetComponents[widgetType]) {
          console.warn('❌ Unknown widget type:', widgetType);
          return;
        }

        try {
          // Get widget configuration to enforce minimum sizes
          const widgetConfig = WIDGET_REGISTRY[widgetType];
          if (!widgetConfig) {
            console.warn('❌ Missing widget configuration for:', widgetType);
            return;
          }

          // Enforce minimum sizes from registry
          const width = Math.max(node.w, widgetConfig.minSize.w);
          const height = Math.max(node.h, widgetConfig.minSize.h);

          const widgetElement = createWidget({
            widgetType,
            widgetId: node.id,
            x: node.x,
            y: node.y,
            w: width,
            h: height,
            minW: widgetConfig.minSize.w,
            minH: widgetConfig.minSize.h
          });

          if (widgetElement) {
            // Add widget with enforced minimum sizes
            grid.addWidget({
              el: widgetElement,
              id: node.id,
              x: node.x,
              y: node.y,
              w: width,
              h: height,
              minW: widgetConfig.minSize.w,
              minH: widgetConfig.minSize.h,
              autoPosition: false,
              noMove: isMobile || currentPage !== 'dashboard',
              noResize: isMobile || currentPage !== 'dashboard',
              locked: isMobile || currentPage !== 'dashboard'
            } as ExtendedGridStackWidget);

            // Add resize event listener to enforce minimum sizes
            if (!isMobile && currentPage === 'dashboard') {
              const resizeHandler = (event: Event, el: GridStackNode) => {
                if (el.id === node.id && el.el) {
                  const config = WIDGET_REGISTRY[widgetType];
                  if (config) {
                    const minW = config.minSize.w;
                    const minH = config.minSize.h;
                    
                    // Enforce minimum sizes during resize
                    if ((el.w && el.w < minW) || (el.h && el.h < minH)) {
                      grid.update(el.el, {
                        w: Math.max(el.w || minW, minW),
                        h: Math.max(el.h || minH, minH),
                        autoPosition: false
                      });
                    }

                    // Update visual feedback
                    const isAtMinSize = (el.w && el.w <= minW) || (el.h && el.h <= minH);
                    if (isAtMinSize) {
                      el.el.classList.add('min-size');
                    } else {
                      el.el.classList.remove('min-size');
                    }
                  }
                }
              };

              // Remove any existing resize handler and add the new one
              grid.off('resize').on('resize', resizeHandler);
            }
          }
        } catch (error) {
          console.error('Failed to create widget:', node.id, error);
        }
      });

      // Force a complete layout recalculation
      grid.setStatic(true);
      setTimeout(() => {
        grid.setStatic(false);
        // Force compaction after a brief delay to ensure all widgets are properly positioned
        setTimeout(() => {
          grid.batchUpdate();
          try {
            grid.compact();
            // Verify final positions and sizes
            layoutToApply.forEach(node => {
              const widget = grid.getGridItems().find(w => w.gridstackNode?.id === node.id);
              if (widget && widget.gridstackNode) {
                const baseWidgetId = node.id.split('-')[0];
                const widgetType = widgetTypes[baseWidgetId];
                const widgetConfig = WIDGET_REGISTRY[widgetType];
                
                if (widgetConfig) {
                  grid.update(widget, {
                    x: node.x,
                    y: node.y,
                    w: Math.max(node.w, widgetConfig.minSize.w),
                    h: Math.max(node.h, widgetConfig.minSize.h),
                    minW: widgetConfig.minSize.w,
                    minH: widgetConfig.minSize.h,
                    autoPosition: false
                  });
                }
              }
            });
          } finally {
            grid.commit();
          }
        }, 50);
      }, 0);
    } finally {
      grid.commit();
    }
    console.log('✅ Reset layout completed');
  }, [grid, createWidget, isMobile, currentPage]);

  const handleCopyLayout = useCallback(() => {
    if (!grid) return '';
    
    const items = grid.getGridItems();
    const serializedLayout = items
      .map((item): SerializedLayoutWidget | null => {
        const node = item.gridstackNode;
        if (!node || !node.id) return null;
        
        // Get the base widget type from the ID
        const baseId = node.id.split('-')[0];
        const widgetType = widgetTypes[baseId];
        const widgetConfig = WIDGET_REGISTRY[widgetType];
        if (!widgetConfig) return null;

        // Get widget state if it exists
        const widgetState = widgetStateRegistry.get(node.id);
        const viewState = widgetState ? { 
          chartVariant: widgetState.variant,
          viewMode: widgetState.viewMode 
        } : undefined;

        return {
          id: node.id,
          baseId,
          x: node.x ?? 0,
          y: node.y ?? 0,
          w: Math.max(node.w ?? 2, widgetConfig.minSize.w),
          h: Math.max(node.h ?? 2, widgetConfig.minSize.h),
          minW: widgetConfig.minSize.w,
          minH: widgetConfig.minSize.h,
          viewState
        };
      })
      .filter((item): item is SerializedLayoutWidget => item !== null);

    return JSON.stringify(serializedLayout);
  }, [grid]);

  const handlePasteLayout = useCallback((layoutStr: string) => {
    if (!grid) {
      console.warn('Cannot paste layout: no grid instance');
      return;
    }

    try {
      const layout = JSON.parse(layoutStr) as SerializedLayoutWidget[];
      
      // Validate layout structure
      if (!Array.isArray(layout)) {
        throw new Error('Invalid layout format');
      }

      // Ensure all widgets in the layout exist in defaultLayout
      const validLayout = layout.every(widget => {
        const baseId = widget.baseId || widget.id.split('-')[0];
        const widgetType = widgetTypes[baseId];
        const widgetConfig = WIDGET_REGISTRY[widgetType];
        if (!widgetConfig) return false;

        // Validate minimum sizes
        return widget.w >= widgetConfig.minSize.w && widget.h >= widgetConfig.minSize.h;
      });

      if (!validLayout) {
        throw new Error('Layout contains invalid widgets or sizes');
      }

      grid.batchUpdate();
      try {
        // Store the new layout
        localStorage.setItem(DASHBOARD_LAYOUT_KEY, layoutStr);
        
        // Get current widgets
        const currentWidgets = grid.getGridItems();
        const currentWidgetsMap = new Map();
        
        // Group widgets by their base ID (without timestamp)
        currentWidgets.forEach(widget => {
          const widgetId = widget.gridstackNode?.id;
          if (widgetId) {
            const baseId = widgetId.split('-')[0];
            if (!currentWidgetsMap.has(baseId)) {
              currentWidgetsMap.set(baseId, []);
            }
            currentWidgetsMap.get(baseId).push(widget);
          }
        });
        
        // Track which widgets we've updated
        const updatedWidgets = new Set<string>();
        
        // First update existing widgets
        layout.forEach(node => {
          const baseId = node.baseId || node.id.split('-')[0];
          const widgetType = widgetTypes[baseId];
          const widgetConfig = WIDGET_REGISTRY[widgetType];
          
          if (!widgetConfig) {
            console.warn('❌ Unknown widget type:', widgetType);
            return;
          }

          const existingWidgets = currentWidgetsMap.get(baseId) || [];
          const existingWidget = existingWidgets.find((w: ExtendedGridStackWidget) => w.gridstackNode?.id === node.id) || existingWidgets[0];
          
          if (existingWidget) {
            // Update position and size of existing widget, enforcing minimum sizes
            grid.update(existingWidget, {
              x: node.x,
              y: node.y,
              w: Math.max(node.w, widgetConfig.minSize.w),
              h: Math.max(node.h, widgetConfig.minSize.h),
              minW: widgetConfig.minSize.w,
              minH: widgetConfig.minSize.h,
              autoPosition: false
            });

            // Update widget state if it exists
            if (node.viewState) {
              const widgetState = widgetStateRegistry.get(node.id);
              if (widgetState) {
                widgetState.setVariant(node.viewState.chartVariant as ChartVariant);
                if (node.viewState.viewMode) {
                  widgetState.setViewMode(node.viewState.viewMode);
                }
              }
            }

            updatedWidgets.add(existingWidget.gridstackNode?.id || '');
            
            // Remove this widget from the map to track usage
            const widgetIndex = existingWidgets.indexOf(existingWidget);
            if (widgetIndex > -1) {
              existingWidgets.splice(widgetIndex, 1);
            }
          } else {
            // Create new widget if it doesn't exist
            try {
              const widgetElement = createWidget({
                widgetType,
                widgetId: node.id,
                x: node.x,
                y: node.y,
                w: Math.max(node.w, widgetConfig.minSize.w),
                h: Math.max(node.h, widgetConfig.minSize.h),
                minW: widgetConfig.minSize.w,
                minH: widgetConfig.minSize.h
              });

              if (widgetElement) {
                grid.addWidget({
                  el: widgetElement,
                  id: node.id,
                  x: node.x,
                  y: node.y,
                  w: Math.max(node.w, widgetConfig.minSize.w),
                  h: Math.max(node.h, widgetConfig.minSize.h),
                  minW: widgetConfig.minSize.w,
                  minH: widgetConfig.minSize.h,
                  autoPosition: false,
                  noMove: isMobile || currentPage !== 'dashboard',
                  noResize: isMobile || currentPage !== 'dashboard',
                  locked: isMobile || currentPage !== 'dashboard'
                } as ExtendedGridStackWidget);

                // Update widget state if it exists
                if (node.viewState) {
                  const widgetState = widgetStateRegistry.get(node.id);
                  if (widgetState) {
                    widgetState.setVariant(node.viewState.chartVariant as ChartVariant);
                    if (node.viewState.viewMode) {
                      widgetState.setViewMode(node.viewState.viewMode);
                    }
                  }
                }
              }
            } catch (error) {
              console.error('Failed to create widget:', node.id, error);
            }
          }
        });

        // Remove any widgets that aren't in the pasted layout
        currentWidgets.forEach(widget => {
          const widgetId = widget.gridstackNode?.id;
          if (widgetId && !updatedWidgets.has(widgetId)) {
            // Clean up widget state before removing
            widgetStateRegistry.delete(widgetId);
            grid.removeWidget(widget, false);
          }
        });

        // Add resize event listeners to enforce minimum sizes
        if (!isMobile && currentPage === 'dashboard') {
          grid.off('resize').on('resize', (event: Event, el: GridStackNode) => {
            if (el.id && el.el) {
              const baseId = el.id.split('-')[0];
              const widgetType = widgetTypes[baseId];
              const config = WIDGET_REGISTRY[widgetType];
              if (config) {
                const minW = config.minSize.w;
                const minH = config.minSize.h;
                
                // Enforce minimum sizes during resize
                if ((el.w && el.w < minW) || (el.h && el.h < minH)) {
                  grid.update(el.el, {
                    w: Math.max(el.w || minW, minW),
                    h: Math.max(el.h || minH, minH),
                    autoPosition: false
                  });
                }

                // Update visual feedback
                const isAtMinSize = (el.w && el.w <= minW) || (el.h && el.h <= minH);
                if (isAtMinSize) {
                  el.el.classList.add('min-size');
                } else {
                  el.el.classList.remove('min-size');
                }
              }
            }
          });
        }
      } finally {
        grid.commit();
        console.log('✅ Paste layout completed');
      }
    } catch (error) {
      console.error('Failed to paste layout:', error);
    }
  }, [grid, createWidget, isMobile, currentPage]);

  const handlePageChange = useCallback((page: 'dashboard' | 'spot' | 'margin' | 'stake') => {
    console.log('🔄 Page change requested:', { from: currentPage, to: page, hasGrid: !!grid, isMobile });
    
    // Update URL without page reload
    const newPath = page === 'dashboard' ? '/' : `/${page}`;
    window.history.pushState({}, '', newPath);
    
    // Save current layout if we're leaving dashboard
    if (currentPage === 'dashboard' && grid && grid.engine && grid.engine.nodes.length > 0) {
      try {
        const items = grid.getGridItems();
        const serializedLayout = items
          .map((item): LayoutWidget | null => {
            const node = item.gridstackNode;
            if (!node?.id) return null;
            
            // Get widget state if it's a performance widget
            const baseId = node.id.split('-')[0];
            const widgetState = baseId === 'performance' ? widgetStateRegistry.get(node.id) : undefined;
            const viewState = widgetState ? { 
              chartVariant: widgetState.variant,
              viewMode: widgetState.viewMode 
            } : undefined;

            return {
              id: node.id,
              x: node.x ?? 0,
              y: node.y ?? 0,
              w: node.w ?? 2,
              h: node.h ?? 2,
              minW: node.minW ?? 2,
              minH: node.minH ?? 2,
              viewState
            };
          })
          .filter((item): item is LayoutWidget => item !== null);

        if (isValidLayout(serializedLayout)) {
          localStorage.setItem(DASHBOARD_LAYOUT_KEY, JSON.stringify(serializedLayout));
          console.log('✅ Saved dashboard layout:', serializedLayout);
        }
      } catch (error) {
        console.warn('Failed to save dashboard layout:', error);
      }
    }

    setCurrentPage(page);
  }, [grid, currentPage]);

  // Initialize grid when page changes
  useEffect(() => {
    try {
      if (!gridElementRef.current) {
        console.error('❌ Grid element not found');
        setError('Grid element not found. Please refresh the page.');
        return;
      }

      // Clear any existing grid
      console.log('🧹 Clearing existing grid');
      gridElementRef.current.innerHTML = '';

      // Initialize grid with options
      console.log('⚙️ Creating new grid instance');
      const computedStyle = getComputedStyle(document.documentElement);
      // Read the margin from CSS variables - default to 8px which matches our rounded style
      const margin = parseInt(computedStyle.getPropertyValue('--grid-margin') || '8', 10);
      
      const g = GridStack.init({
        cellHeight: '100px',
        margin: margin,
        column: isMobile ? 1 : 12,
        animate: true,
        draggable: {
          handle: '.widget-header',
          scroll: true,
          appendTo: 'body',
          enabled: !isMobile
        },
        resizable: {
          handles: 'e, se, s, sw, w',
          autoHide: true,
          enabled: !isMobile
        },
        disableDrag: isMobile,
        disableResize: isMobile,
        staticGrid: isMobile || currentPage !== 'dashboard',
        minRow: 1,
        alwaysShowResizeHandle: false,
        float: false, // Ensure float is false for proper compaction
        acceptWidgets: !isMobile,
        removable: false,
        swap: !isMobile,
        swapScroll: !isMobile,
        minWidth: 2,
        minHeight: 2
      } as GridStackOptions, gridElementRef.current);

      // Add a dedicated resize handler to enforce minimum sizes
      g.on('resize', (event: Event, el: GridStackNode) => {
        if (el.id && el.el) {
          const baseId = el.id.split('-')[0];
          const widgetType = widgetTypes[baseId];
          const config = WIDGET_REGISTRY[widgetType];
          
          if (config) {
            const minW = config.minSize.w;
            const minH = config.minSize.h;
            
            // Special logging for treemap widget
            if (widgetType === 'treemap') {
              console.log('Resizing treemap widget:', {
                id: el.id,
                currentSize: { w: el.w, h: el.h },
                minSize: { w: minW, h: minH }
              });
            }
            
            // Enforce minimum sizes
            if ((el.w && el.w < minW) || (el.h && el.h < minH)) {
              console.log(`Enforcing minimum size for ${widgetType} widget:`, { 
                id: el.id, 
                newSize: { w: Math.max(el.w || minW, minW), h: Math.max(el.h || minH, minH) } 
              });
              
              g.update(el.el, {
                w: Math.max(el.w || minW, minW),
                h: Math.max(el.h || minH, minH),
                autoPosition: false
              });
            }
            
            // Add visual feedback
            const isAtMinSize = (el.w && el.w <= minW) || (el.h && el.h <= minH);
            if (isAtMinSize) {
              el.el.classList.add('min-size');
            } else {
              el.el.classList.remove('min-size');
            }
          }
        }
      });

      // Track drag state and original positions
      let isDragging = false;
      let draggedNode: GridStackNode | null = null;
      let originalPositions: Map<string, { x: number; y: number }> = new Map();

      g.on('dragstart', (event: Event, el: GridStackNode) => {
        isDragging = true;
        draggedNode = el;
        
        // Store original positions of all widgets
        originalPositions.clear();
        g.engine.nodes.forEach(node => {
          if (node.id) {
            originalPositions.set(node.id, { x: node.x || 0, y: node.y || 0 });
          }
        });
      });

      g.on('drag', (event: Event, el: GridStackNode) => {
        if (!isDragging || !draggedNode || !draggedNode.id) return;

        const draggedId = draggedNode.id;
        const draggedPos = originalPositions.get(draggedId);
        if (!draggedPos) return;

        // Find potential swap target
        const currentX = el.x || 0;
        const currentY = el.y || 0;
        const draggedW = el.w || 1;
        const draggedH = el.h || 1;

        g.engine.nodes.forEach(targetNode => {
          if (!targetNode.id || targetNode.id === draggedId) return;

          const targetPos = originalPositions.get(targetNode.id);
          if (!targetPos) return;

          // Check if widgets are the same size (for swapping)
          const sameSize = (targetNode.w === draggedW && targetNode.h === draggedH);
          
          if (sameSize) {
            const targetX = targetNode.x || 0;
            const targetY = targetNode.y || 0;

            // Calculate if we should swap
            const isOverlapping = !(currentX + draggedW <= targetX || 
                                  currentX >= targetX + (targetNode.w || 1) ||
                                  currentY + draggedH <= targetY ||
                                  currentY >= targetY + (targetNode.h || 1));

            if (isOverlapping && targetNode.el) {
              // Swap positions
              g.update(targetNode.el, {
                x: draggedPos.x,
                y: draggedPos.y,
                autoPosition: false
              });
              
              // Update stored position
              originalPositions.set(targetNode.id, { x: draggedPos.x, y: draggedPos.y });
              originalPositions.set(draggedId, { x: targetPos.x, y: targetPos.y });
            }
          }
        });
      });

      g.on('dragstop', () => {
        isDragging = false;
        draggedNode = null;
        originalPositions.clear();
        
        requestAnimationFrame(() => {
          // Only compact vertically after drag
          compactGrid(true);
        });
      });

      // Add change event handler to save layout
      g.on('change', () => {
        if (currentPage === 'dashboard') {
          const items = g.getGridItems();
          const serializedLayout = items
            .map((item): LayoutWidget | null => {
              const node = item.gridstackNode;
              if (!node?.id) return null;
              
              // Get widget state if it's a performance widget
              const baseId = node.id.split('-')[0];
              const widgetState = baseId === 'performance' ? widgetStateRegistry.get(node.id) : undefined;
              const viewState = widgetState ? { 
                chartVariant: widgetState.variant,
                viewMode: widgetState.viewMode 
              } : undefined;

              return {
                id: node.id,
                x: node.x ?? 0,
                y: node.y ?? 0,
                w: node.w ?? 2,
                h: node.h ?? 2,
                minW: node.minW ?? 2,
                minH: node.minH ?? 2,
                viewState
              };
            })
            .filter((item): item is LayoutWidget => item !== null);

          if (isValidLayout(serializedLayout)) {
            localStorage.setItem(DASHBOARD_LAYOUT_KEY, JSON.stringify(serializedLayout));
            console.log('✅ Saved layout after change:', serializedLayout);
          }
        }
      });

      // Custom compaction that allows both horizontal and vertical movement
      const compactGrid = (verticalOnly: boolean = false) => {
        if (!g.engine?.nodes) return;
        
        const nodes = [...g.engine.nodes];
        if (nodes.length === 0) return;

        g.batchUpdate();
        try {
          // Sort nodes by position (top to bottom, left to right)
          nodes.sort((a, b) => {
            const aY = a.y || 0;
            const bY = b.y || 0;
            if (aY !== bY) return aY - bY;
            return (a.x || 0) - (b.x || 0);
          });
          
          nodes.forEach(node => {
            if (!node.el) return;
            
            // Try to move the widget up and optionally to the left
            let newY = node.y || 0;
            let newX = node.x || 0;
            let moved;

            do {
              moved = false;
              
              // Try moving up
              if (newY > 0) {
                const testNodeUp = { ...node, y: newY - 1, x: newX };
                const hasCollisionUp = nodes.some(other => 
                  other !== node && 
                  other.el && 
                  g.engine.collide(testNodeUp, other)
                );
                
                if (!hasCollisionUp) {
                  newY--;
                  moved = true;
                }
              }
              
              // Try moving left only if not verticalOnly mode
              if (!verticalOnly && newX > 0) {
                const testNodeLeft = { ...node, y: newY, x: newX - 1 };
                const hasCollisionLeft = nodes.some(other => 
                  other !== node && 
                  other.el && 
                  g.engine.collide(testNodeLeft, other)
                );
                
                if (!hasCollisionLeft) {
                  newX--;
                  moved = true;
                }
              }
            } while (moved);

            // Update position if changed
            if (newY !== node.y || (newX !== node.x && !verticalOnly)) {
              g.update(node.el, {
                y: newY,
                x: verticalOnly ? node.x : newX, // Preserve x position if verticalOnly
                w: node.w,
                h: node.h,
                autoPosition: false
              });
            }
          });
        } finally {
          g.commit();
        }
      };

      // Add mousedown handler to prevent dragging when text is selected
      const handleMouseDown = (e: MouseEvent) => {
        const selection = window.getSelection();
        if (selection && selection.toString().length > 0) {
          // Check if we're clicking on or within selected text
          const target = e.target as HTMLElement;
          const range = selection.getRangeAt(0);
          const isSelectedText = range.intersectsNode(target);
          
          // If clicking on selected text, prevent dragging
          if (isSelectedText) {
            e.preventDefault();
            e.stopPropagation();
          }
        }
      };

      // Add touch event handlers for mobile
      const handleTouchStart = (e: TouchEvent) => {
        if (isMobile) {
          // Only prevent touch events on widget headers
          const target = e.target as HTMLElement;
          if (target.closest('.widget-header')) {
            e.preventDefault();
            e.stopPropagation();
          }
        }
      };

      if (gridElementRef.current) {
        gridElementRef.current.addEventListener('touchstart', handleTouchStart as EventListener, { passive: false });
        gridElementRef.current.addEventListener('mousedown', handleMouseDown);
      }

      // Only handle non-drag changes
      g.on('change', () => {
        if (!isDragging) {
          requestAnimationFrame(() => {
            // Only compact vertically for layout changes
            compactGrid(true);
          });
        }
      });

      // Get layout to apply based on page type
      let layoutToApply: LayoutWidget[];
      if (currentPage === 'dashboard' && !isMobile) {
        // For dashboard, try to load saved layout
        const savedLayout = localStorage.getItem(DASHBOARD_LAYOUT_KEY);
        if (savedLayout) {
          try {
            const parsedLayout = JSON.parse(savedLayout);
            if (isValidLayout(parsedLayout)) {
              // Before applying the saved layout, ensure all widget states are initialized
              parsedLayout.forEach((node: LayoutWidget) => {
                const baseId = node.id.split('-')[0];
                if (baseId === 'performance') {
                  // Initialize widget state with both variant and viewMode
                  const initialVariant = node.viewState?.chartVariant || 'revenue';
                  const initialTitle = getPerformanceTitle(initialVariant);
                  const initialViewMode = node.viewState?.viewMode || 'split';
                  
                  // Default date range (last 7 days)
                  const today = new Date();
                  let initialDateRange = {
                    from: new Date(today.getFullYear(), today.getMonth(), today.getDate() - 6),
                    to: today
                  };
                  
                  // Create or update widget state
                  let widgetState = widgetStateRegistry.get(node.id);
                  if (!widgetState) {
                    widgetState = new WidgetState(initialVariant, initialTitle, initialViewMode, initialDateRange);
                    widgetStateRegistry.set(node.id, widgetState);
                  } else {
                    widgetState.setVariant(initialVariant);
                    widgetState.setViewMode(initialViewMode);
                  }
                }
              });
              
              // Use the saved layout directly, preserving all widgets
              layoutToApply = parsedLayout;
              console.log('✅ Using saved dashboard layout:', layoutToApply);
            } else {
              console.warn('❌ Saved dashboard layout invalid, using default');
              layoutToApply = defaultLayout;
            }
          } catch (error) {
            console.error('Failed to parse saved dashboard layout:', error);
            layoutToApply = defaultLayout;
          }
        } else {
          // Only use default layout if no saved layout exists (first visit)
          console.log('📋 First visit - using default layout');
          layoutToApply = defaultLayout;
          // Save the default layout for future visits
          localStorage.setItem(DASHBOARD_LAYOUT_KEY, JSON.stringify(defaultLayout));
        }
      } else if (isMobile) {
        console.log('📱 Using mobile layout');
        layoutToApply = mobileLayout;
      } else {
        // For other pages, always use their static layout
        layoutToApply = getLayoutForPage(currentPage);
        console.log(`📋 Using static layout for ${currentPage} page`);
      }

      // Apply layout
      g.batchUpdate();
      try {
        // Create and add all widgets from the layout
        layoutToApply.forEach((node: LayoutWidget) => {
          // Get the base widget type from the ID (handle both default and dynamic IDs)
          const baseWidgetId = node.id.split('-')[0];
          const widgetType = widgetTypes[baseWidgetId];
          
          if (!widgetComponents[widgetType]) {
            console.warn('❌ Unknown widget type:', widgetType);
            return;
          }

          try {
            // Get widget configuration to enforce minimum sizes
            const widgetConfig = WIDGET_REGISTRY[widgetType];
            if (!widgetConfig) {
              console.warn('❌ Missing widget configuration for:', widgetType);
              return;
            }

            // Enforce minimum sizes from registry
            const width = Math.max(node.w, widgetConfig.minSize.w);
            const height = Math.max(node.h, widgetConfig.minSize.h);

            // Create widget element with the exact ID from the layout
            const widgetElement = createWidget({
              widgetType,
              widgetId: node.id,
              x: node.x,
              y: node.y,
              w: width,
              h: height,
              minW: widgetConfig.minSize.w,
              minH: widgetConfig.minSize.h
            });

            // Add widget to grid with exact position and enforced minimum sizes
            g.addWidget({
              el: widgetElement,
              id: node.id,
              x: node.x,
              y: node.y,
              w: width,
              h: height,
              minW: widgetConfig.minSize.w,
              minH: widgetConfig.minSize.h,
              autoPosition: false,
              noMove: isMobile || currentPage !== 'dashboard',
              noResize: isMobile || currentPage !== 'dashboard',
              locked: isMobile || currentPage !== 'dashboard'
            } as ExtendedGridStackWidget);

            // Add resize event listener to enforce minimum sizes
            if (!isMobile && currentPage === 'dashboard') {
              g.on('resize', (event: Event, el: GridStackNode) => {
                if (el.id && el.el) {
                  const baseId = el.id.split('-')[0];
                  const widgetType = widgetTypes[baseId];
                  const config = WIDGET_REGISTRY[widgetType];
                  
                  if (config) {
                    const minW = config.minSize.w;
                    const minH = config.minSize.h;
                    
                    // Special logging for treemap widget
                    if (widgetType === 'treemap') {
                      console.log('Resizing treemap widget:', {
                        id: el.id,
                        currentSize: { w: el.w, h: el.h },
                        minSize: { w: minW, h: minH }
                      });
                    }
                    
                    // Update visual feedback
                    const isAtMinSize = (el.w && el.w <= minW) || (el.h && el.h <= minH);
                    if (isAtMinSize) {
                      el.el.classList.add('min-size');
                    } else {
                      el.el.classList.remove('min-size');
                    }

                    // Enforce minimum sizes
                    if ((el.w && el.w < minW) || (el.h && el.h < minH)) {
                      g.update(el.el, {
                        w: Math.max(el.w || minW, minW),
                        h: Math.max(el.h || minH, minH),
                        autoPosition: false
                      });
                    }
                  }
                }
              });
            }
          } catch (error) {
            console.error('Failed to create widget:', node.id, error);
          }
        });
      } finally {
        g.commit();
      }

      gridRef.current = g;
      setGrid(g);

      return () => {
        console.log('🚮 Cleaning up grid instance');
        if (g) {
          g.destroy(false);
          if (gridElementRef.current) {
            gridElementRef.current.removeEventListener('touchstart', handleTouchStart as EventListener);
            gridElementRef.current.removeEventListener('mousedown', handleMouseDown);
          }
        }
      };
    } catch (err) {
      console.error('Failed to initialize grid:', err);
      const errorMessage = adBlockerDetected
        ? 'Ad blocker detected, which may be blocking the dashboard functionality. Please disable your ad blocker and refresh the page.'
        : 'Failed to initialize the dashboard. Please try refreshing the page.';
      setError(errorMessage);
    }
  }, [currentPage, isMobile, adBlockerDetected]);

  // Initialize pageChangeRef
  useEffect(() => {
    pageChangeRef.current = handlePageChange;
  }, [handlePageChange]);

  useEffect(() => {
    const getPageFromPath = (path: string): 'dashboard' | 'spot' | 'margin' | 'stake' => {
      const pageName = path === '/' ? 'dashboard' : path.slice(1);
      return ['dashboard', 'spot', 'margin', 'stake'].includes(pageName) 
        ? pageName as 'dashboard' | 'spot' | 'margin' | 'stake'
        : 'dashboard';
    };

    // Set initial page and initialize grid based on URL
    const initialPage = getPageFromPath(window.location.pathname);
    if (pageChangeRef.current) {
      pageChangeRef.current(initialPage);
    }

    window.addEventListener('resize', handleResize);

    // Handle browser back/forward navigation
    const handlePopState = () => {
      const newPage = getPageFromPath(window.location.pathname);
      if (newPage !== currentPage && pageChangeRef.current) {
        pageChangeRef.current(newPage);
      }
    };

    window.addEventListener('popstate', handlePopState);

    return () => {
      if (resizeFrameRef.current) {
        cancelAnimationFrame(resizeFrameRef.current);
      }
      window.removeEventListener('resize', handleResize);
      window.removeEventListener('popstate', handlePopState);
      if (gridRef.current) {
        gridRef.current.destroy(false);
      }
    };
  }, [isMobile, currentPage, handleResize]);

  const isValidLayout = (layout: unknown): layout is LayoutWidget[] => {
    if (!Array.isArray(layout)) {
      console.warn('Layout is not an array');
      return false;
    }
    
    // Get all valid base widget IDs
    const validBaseIds = Object.values(widgetIds);
    
    // Verify each widget has valid properties and minimum sizes
    return layout.every(widget => {
      // Get base widget type from ID (handle both default and dynamic IDs)
      const baseId = widget.id?.split('-')[0];
      const isValidBaseType = baseId && validBaseIds.includes(baseId);
      
      // Check if viewState is valid for performance widgets
      const hasValidViewState = baseId === 'performance' 
        ? widget.viewState && 
          typeof widget.viewState.chartVariant === 'string' &&
          (!widget.viewState.viewMode || ['split', 'cumulative'].includes(widget.viewState.viewMode))
        : true;

      const isValid = (
        typeof widget === 'object' &&
        widget !== null &&
        typeof widget.id === 'string' &&
        typeof widget.x === 'number' &&
        typeof widget.y === 'number' &&
        typeof widget.w === 'number' &&
        typeof widget.h === 'number' &&
        (!widget.minW || typeof widget.minW === 'number') &&
        (!widget.minH || typeof widget.minH === 'number') &&
        widget.w >= (widget.minW ?? 2) &&
        widget.h >= (widget.minH ?? 2) &&
        isValidBaseType &&
        hasValidViewState
      );

      if (!isValid) {
        console.warn('Invalid widget in layout:', widget, { baseId, isValidBaseType, hasValidViewState });
      }
      return isValid;
    });
  };

  useEffect(() => {
    const gridElement = document.querySelector('.grid-stack');
    if (!gridElement) return;

    let previewX = 0;
    let previewY = 0;

    // Add drop event handlers with proper types
    const handleDragOver = (e: DragEvent) => {
      e.preventDefault();
      e.dataTransfer!.dropEffect = 'copy';

      // Check if we're over the dropdown menu
      const dropdownMenu = document.querySelector('[role="menu"]');
      if (dropdownMenu && dropdownMenu.contains(e.target as Node)) {
        cleanupPreview();
        return;
      }

      // Calculate grid position
      const rect = gridElement.getBoundingClientRect();
      previewX = Math.floor((e.clientX - rect.left) / (rect.width / 12));
      previewY = Math.floor((e.clientY - rect.top) / 150);

      // Create or update preview element
      let previewElement = document.querySelector('.widget-drag-preview');
      if (!previewElement) {
        previewElement = document.createElement('div');
        previewElement.className = 'widget-drag-preview grid-stack-item';
        previewElement.setAttribute('gs-w', '3');
        previewElement.setAttribute('gs-h', '4');
        previewElement.setAttribute('gs-no-resize', 'true');
        previewElement.setAttribute('gs-no-move', 'true');
        
        const content = document.createElement('div');
        content.className = 'grid-stack-item-content';
        previewElement.appendChild(content);
        
        // Add the preview to the grid
        gridElement.appendChild(previewElement);
        
        // Initialize it as a grid item with specific coordinates
        if (gridRef.current) {
          gridRef.current.addWidget({
            el: previewElement as HTMLElement,
            x: previewX,
            y: previewY,
            w: 3,
            h: 4,
            autoPosition: false,
            noResize: true,
            noMove: true
          } as ExtendedGridStackWidget);
        }
      } else {
        // Update position through GridStack
        if (gridRef.current) {
          gridRef.current.update(previewElement as HTMLElement, {
            x: previewX,
            y: previewY
          });
        }
      }
    };

    const cleanupPreview = () => {
      const previewElement = document.querySelector('.widget-drag-preview');
      if (previewElement && gridRef.current) {
        // Add removing class to trigger transition
        previewElement.classList.add('removing');
        
        // Remove from grid immediately to prevent layout issues
        gridRef.current.removeWidget(previewElement as HTMLElement, false);
        
        // Wait for transition to complete before removing from DOM
        setTimeout(() => {
          if (previewElement.parentNode) {
            previewElement.remove();
          }
          // Ensure grid is properly updated
          gridRef.current?.compact();
        }, 200); // Match this with the CSS transition duration
      }
    };

    const handleDragLeave = (e: DragEvent) => {
      // Check if we're entering the dropdown menu
      const dropdownMenu = document.querySelector('[role="menu"]');
      if (dropdownMenu && dropdownMenu.contains(e.relatedTarget as Node)) {
        cleanupPreview();
        return;
      }

      // Only remove if we're actually leaving the grid area
      const rect = gridElement.getBoundingClientRect();
      const x = e.clientX;
      const y = e.clientY;
      
      if (x < rect.left || x > rect.right || y < rect.top || y > rect.bottom) {
        cleanupPreview();
      }
    };

    const handleDragEnd = () => {
      cleanupPreview();
    };

    const handleDrop = (e: DragEvent) => {
      e.preventDefault();
      
      const widgetType = e.dataTransfer?.getData('widget/type') || '';
      if (!widgetType || !gridRef.current || !widgetComponents[widgetType]) {
        return;
      }

      const grid = gridRef.current;
      
      // Store original grid settings
      const prevAnimate = grid.opts.animate;
      
      // Disable animations temporarily
      grid.setAnimation(false);
      grid.setStatic(true);
      grid.float(true);
      
      grid.batchUpdate();
      try {
        // Clean up preview first, but keep its position
        const previewElement = document.querySelector('.widget-drag-preview');
        const previewX = previewElement ? parseInt(previewElement.getAttribute('gs-x') || '0') : 0;
        const previewY = previewElement ? parseInt(previewElement.getAttribute('gs-y') || '0') : 0;
        
        if (previewElement) {
          grid.removeWidget(previewElement as HTMLElement, false);
          previewElement.remove();
        }

        const baseWidgetId = widgetIds[widgetType];
        const widgetId = `${baseWidgetId}-${Date.now()}`;
        
        const widgetElement = createWidget({
          widgetType,
          widgetId,
          x: previewX,
          y: previewY
        });

        // Add widget with consistent settings
        grid.addWidget({
          el: widgetElement,
          x: previewX,
          y: previewY,
          w: 3,
          h: 4,
          minW: 2,
          minH: 2,
          id: widgetId,
          autoPosition: false,
          noMove: isMobile || currentPage !== 'dashboard',
          noResize: isMobile || currentPage !== 'dashboard',
          locked: isMobile || currentPage !== 'dashboard'
        } as ExtendedGridStackWidget);

        // Save updated layout
        const items = grid.getGridItems();
        const serializedLayout = items
          .map(item => {
            const node = item.gridstackNode;
            if (!node || typeof node.id !== 'string') return null;
            return {
              id: node.id,
              x: node.x ?? 0,
              y: node.y ?? 0,
              w: node.w ?? 2,
              h: node.h ?? 2,
              minW: node.minW ?? 2,
              minH: node.minH ?? 2
            } as LayoutWidget;
          })
          .filter((item): item is LayoutWidget => item !== null);

        if (isValidLayout(serializedLayout)) {
          localStorage.setItem(DASHBOARD_LAYOUT_KEY, JSON.stringify(serializedLayout));
          console.log('✅ Saved layout after drop:', serializedLayout);
        }
      } finally {
        grid.commit();
        
        // Restore grid settings with a slight delay
        requestAnimationFrame(() => {
          grid.setAnimation(prevAnimate);
          grid.setStatic(false);
          grid.float(false); // Ensure float is disabled after drop
          grid.compact(); // Force compaction after drop
        });
      }
    };

    // Add event listeners with proper type casting
    gridElement.addEventListener('dragover', handleDragOver as unknown as EventListener);
    gridElement.addEventListener('dragleave', handleDragLeave as unknown as EventListener);
    gridElement.addEventListener('dragend', handleDragEnd);
    gridElement.addEventListener('drop', handleDrop as unknown as EventListener);

    return () => {
      gridElement.removeEventListener('dragover', handleDragOver as unknown as EventListener);
      gridElement.removeEventListener('dragleave', handleDragLeave as unknown as EventListener);
      gridElement.removeEventListener('dragend', handleDragEnd);
      gridElement.removeEventListener('drop', handleDrop as unknown as EventListener);
      cleanupPreview();
    };
  }, []);

  // Add handleAddWidget function
  const handleAddWidget = useCallback((widgetType: string) => {
    if (!grid) return;
    
    const widgetId = `${widgetType}-${Date.now()}`;
    const widgetConfig = WIDGET_REGISTRY[widgetType];
    
    if (!widgetConfig) {
      console.error('Unknown widget type:', widgetType);
      return;
    }

    // Initialize widget state if it's a performance widget
    if (widgetType === 'performance') {
      const initialVariant: ChartVariant = 'revenue';
      const initialTitle = getPerformanceTitle(initialVariant);
      const initialViewMode: 'split' | 'cumulative' = 'split';
      
      // Default date range (last 7 days)
      const today = new Date();
      const initialDateRange = {
        from: new Date(today.getFullYear(), today.getMonth(), today.getDate() - 6),
        to: today
      };
      
      const widgetState = new WidgetState(initialVariant, initialTitle, initialViewMode, initialDateRange);
      widgetStateRegistry.set(widgetId, widgetState);
    }

    // Log for debugging treemap widget
    if (widgetType === 'treemap') {
      console.log('Adding treemap widget with config:', widgetConfig);
    }

    // Create widget at the front (top-left)
    const newWidget = createWidget({
      widgetType,
      widgetId,
      x: 0,
      y: 0,
      w: widgetConfig.defaultSize.w,
      h: widgetConfig.defaultSize.h,
      minW: widgetConfig.minSize.w,
      minH: widgetConfig.minSize.h
    });

    if (newWidget) {
      // Temporarily disable animations for smoother addition
      const prevAnimate = grid.opts.animate;
      const prevFloat = grid.opts.float;
      
      // Disable both animation and float for proper compaction
      grid.setAnimation(false);
      grid.float(false);
      
      grid.batchUpdate();
      try {
        // Add to grid with proper size constraints
        grid.addWidget({
          el: newWidget,
          x: 0,
          y: 0,
          w: widgetConfig.defaultSize.w,
          h: widgetConfig.defaultSize.h,
          minW: widgetConfig.minSize.w,
          minH: widgetConfig.minSize.h,
          autoPosition: true
        } as ExtendedGridStackWidget);
        
        // Force compact immediately while in batch mode
        grid.compact();
      } finally {
        grid.commit();
      }
      
      // Restore previous settings with a delay to ensure UI is updated
      setTimeout(() => {
        grid.setAnimation(prevAnimate);
        grid.float(prevFloat === undefined ? false : prevFloat);
        
        // Save the updated layout
        const items = grid.getGridItems();
        const serializedLayout = items
          .map((item): LayoutWidget | null => {
            const node = item.gridstackNode;
            if (!node?.id) return null;
            
            // Get widget state if it's a performance widget
            const baseId = node.id.split('-')[0];
            const widgetType = widgetTypes[baseId];
            const widgetConfig = WIDGET_REGISTRY[widgetType];
            
            const widgetState = baseId === 'performance' ? widgetStateRegistry.get(node.id) : undefined;
            const viewState = widgetState ? { 
              chartVariant: widgetState.variant,
              viewMode: widgetState.viewMode
            } : undefined;

            return {
              id: node.id,
              x: node.x ?? 0,
              y: node.y ?? 0,
              w: Math.max(node.w ?? 2, widgetConfig?.minSize.w || 2),
              h: Math.max(node.h ?? 2, widgetConfig?.minSize.h || 2),
              minW: widgetConfig?.minSize.w || 2,
              minH: widgetConfig?.minSize.h || 2,
              viewState
            };
          })
          .filter((item): item is LayoutWidget => item !== null);

        if (isValidLayout(serializedLayout)) {
          localStorage.setItem(DASHBOARD_LAYOUT_KEY, JSON.stringify(serializedLayout));
          console.log('✅ Saved layout after adding widget:', serializedLayout);
        }
        
        // Double-check that all widgets respect minimum sizes
        items.forEach(item => {
          const node = item.gridstackNode;
          if (!node?.id || !node.el) return;
          
          const baseId = node.id.split('-')[0];
          const widgetType = widgetTypes[baseId];
          const config = WIDGET_REGISTRY[widgetType];
          
          if (config) {
            const minW = config.minSize.w;
            const minH = config.minSize.h;
            
            if ((node.w && node.w < minW) || (node.h && node.h < minH)) {
              grid.update(node.el, {
                w: Math.max(node.w || minW, minW),
                h: Math.max(node.h || minH, minH)
              });
            }
          }
        });
      }, 100);
    }
  }, [grid, createWidget, widgetStateRegistry, widgetTypes, isValidLayout]);

  // Render error state if there's an error
  if (error) {
    return (
      <div className="min-h-screen bg-background flex items-center justify-center">
        <div className="bg-red-50 p-4 rounded-lg border border-red-200 max-w-md">
          <h2 className="text-lg font-semibold text-red-800 mb-2">Error</h2>
          <p className="text-red-700">{error}</p>
          <button 
            className="mt-4 px-4 py-2 bg-red-600 text-white rounded hover:bg-red-700"
            onClick={() => window.location.reload()}
          >
            Refresh Page
          </button>
        </div>
      </div>
    );
  }

  return (
    <div className="min-h-screen bg-[hsl(var(--color-bg-base))]">
      <TopBar currentPage={currentPage} onPageChange={handlePageChange} />
      <div className="main-content h-[calc(100vh-4rem)] overflow-y-auto bg-[hsl(var(--color-bg-base))]">
        <div className="main-content-inner h-full relative">
          <ControlBar 
            onResetLayout={handleResetLayout}
            onCopyLayout={handleCopyLayout}
            onPasteLayout={handlePasteLayout}
            onAddWidget={handleAddWidget}
            dataSource={dataSource}
            onDataSourceChange={(source) => {
              setDataSource(source);
              if (grid) {
                const items = grid.getGridItems();

                items.forEach(item => {
                  const node = item.gridstackNode;
                  if (!node?.id) return;
                  
                  const widgetContainer = document.querySelector(`[gs-id="${node.id}"]`);
                  if (widgetContainer) {
                    const contentElement = widgetContainer.querySelector('.grid-stack-item-content');
                    if (contentElement) {
                      const prevReactRoot = (widgetContainer as any)._reactRoot;
                      
                      if (prevReactRoot) {
                        prevReactRoot.unmount();
                      }
                      
                      const baseId = node.id.split('-')[0];
                      const widgetType = widgetTypes[baseId];
                      
                      if (widgetType) {
                        const newRoot = createRoot(contentElement);
                        (widgetContainer as any)._reactRoot = newRoot;
                        
                        // Create a consistent removeHandler for all widgets
                        const removeHandler = () => {
                          console.log('Widget remove triggered on data source change for:', node.id, 'type:', widgetType);
                          if (node.id) {
                            handleRemoveWidget(node.id);
                          }
                          return true; // Always return true to indicate success
                        };
                        
                        if (baseId === 'performance') {
                          const widgetState = widgetStateRegistry.get(node.id) || 
                            new WidgetState(
                              'revenue',
                              getPerformanceTitle('revenue'),
                              'split',
                              { from: new Date(Date.now() - 30 * 24 * 60 * 60 * 1000), to: new Date() }
                            );
                          
                          widgetStateRegistry.set(node.id, widgetState);
                          const WidgetComponent = widgetComponents[widgetType];
                          
                          const PerformanceWidgetWrapper = ({ isHeader }: { isHeader?: boolean }) => (
                            <WidgetComponent
                              key={`${node.id}-${source}`}
                              widgetId={node.id}
                              headerControls={isHeader}
                              defaultVariant={widgetState.variant}
                              onVariantChange={(variant) => {
                                widgetState.setVariant(variant);
                                widgetState.setTitle(getPerformanceTitle(variant));
                              }}
                              defaultViewMode={widgetState.viewMode}
                              onViewModeChange={(mode: 'split' | 'cumulative') => {
                                widgetState.setViewMode(mode);
                              }}
                              onTitleChange={(newTitle) => {
                                widgetState.setTitle(newTitle);
                              }}
                              dateRange={widgetState.dateRange}
                              onDateRangeChange={(newRange) => {
                                if (newRange) widgetState.setDateRange(newRange);
                              }}
                            />
                          );
                          
                          newRoot.render(
                            <React.StrictMode>
                              <DataSourceProvider>
                                <WidgetContainer
                                  key={`${widgetState.title}-${source}`}
                                  title={widgetState.title}
                                  onRemove={removeHandler}
                                  headerControls={<PerformanceWidgetWrapper isHeader />}
                                >
                                  <PerformanceWidgetWrapper />
                                </WidgetContainer>
                              </DataSourceProvider>
                            </React.StrictMode>
                          );
                        } else {
                          // Render all other widget types consistently
                          const WidgetComponent = widgetComponents[widgetType];
                          newRoot.render(
                            <React.StrictMode>
                              <DataSourceProvider>
                                <WidgetContainer
                                  key={`${widgetType}-${source}`}
                                  title={widgetTitles[widgetType]}
                                  onRemove={removeHandler}
                                >
                                  <WidgetComponent 
                                    key={`${node.id}-${source}`} 
                                    widgetId={node.id}
                                    onRemove={removeHandler}
                                  />
                                </WidgetContainer>
                              </DataSourceProvider>
                            </React.StrictMode>
                          );
                        }
                      }
                    }
                  }
                });
              }
            }}
          />
          <div 
            ref={gridElementRef} 
            className="grid-stack w-full h-[calc(100%-4rem)] p-4 bg-[hsl(var(--color-bg-base))] overflow-hidden"
            style={{ 
              minHeight: '500px',
              position: 'relative',
              '--grid-columns': '12',
              '--grid-row-height': '50px'
            } as React.CSSProperties}
          />
        </div>
      </div>
      <Toaster 
        position="bottom-right"
        expand={false}
        visibleToasts={16}
      />
    </div>
  );
}

function App() {
  return (
    <DataSourceProvider>
      <AppContent />
    </DataSourceProvider>
  );
}

export default App;<|MERGE_RESOLUTION|>--- conflicted
+++ resolved
@@ -19,12 +19,7 @@
 import { useThemeIntensity } from '@/contexts/ThemeContext';
 import { useTheme } from 'next-themes';
 import { getThemeValues } from '@/lib/utils';
-<<<<<<< HEAD
-import { BreakdownWrapper as Breakdown } from './components/Breakdown';
-import MarketsWidget from './components/MarketsWidget';
-=======
 import { Breakdown } from './components/Breakdown';
->>>>>>> 66736ca2
 
 // Widget Registry - Single source of truth for widget configuration
 interface BaseWidgetProps {
