--- conflicted
+++ resolved
@@ -1,9 +1,6 @@
 import { ChartVariant } from '@/components/PerformanceWidget/PerformanceWidget';
 import { ReferralsViewMode } from '@/components/ReferralsWidget';
-<<<<<<< HEAD
-=======
 import { EarnViewMode } from '@/components/EarnWidget/EarnWidget';
->>>>>>> a7796f94
 
 // Widget State Management
 export class WidgetState {
