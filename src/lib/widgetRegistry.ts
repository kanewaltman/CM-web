import { WidgetConfig, WidgetComponentProps } from '@/types/widgets';
import { MarketOverview } from '@/components/MarketOverview';
import { OrderBook } from '@/components/OrderBook';
import { TradeForm } from '@/components/TradeForm';
import { TradingViewChart } from '@/components/TradingViewChart';
import { RecentTrades } from '@/components/RecentTrades';
import { BalancesWidget } from '@/components/BalancesWidget';
import { PerformanceWidget } from '@/components/PerformanceWidget/PerformanceWidget';
import { BreakdownWrapper } from '@/components/Breakdown';
import MarketsWidget from '@/components/MarketWidget/MarketsWidget';
import { TransactionsWidget } from '@/components/TransactionsWidget';
import { InsightWidget } from '@/components/InsightWidget';
import { ReferralsWrapper } from '@/components/ReferralsWidget';
<<<<<<< HEAD
=======
import { EarnWidgetWrapper } from '@/components/EarnWidget/EarnWidget';
>>>>>>> a7796f94
import { ChartVariant } from '@/components/PerformanceWidget/PerformanceWidget';

// Widget Registry - Single source of truth for widget configuration
export const WIDGET_REGISTRY: Record<string, WidgetConfig> = {
  'market-overview': {
    id: 'market',
    title: 'Market Overview',
    component: MarketOverview,
    defaultSize: { w: 12, h: 4 },
    minSize: { w: 6, h: 6 },
    maxSize: { w: 12, h: 9 }
  },
  'order-book': {
    id: 'orderbook',
    title: 'Order Book',
    component: OrderBook,
    defaultSize: { w: 4, h: 6 },
    minSize: { w: 4, h: 6 },
    maxSize: { w: 12, h: 9 }
  },
  'recent-trades': {
    id: 'trades',
    title: 'Recent Trades',
    component: RecentTrades,
    defaultSize: { w: 12, h: 2 },
    minSize: { w: 6, h: 6 },
    maxSize: { w: 12, h: 9 }
  },
  'trading-view-chart': {
    id: 'chart',
    title: 'BTC/USDT',
    component: TradingViewChart,
    defaultSize: { w: 8, h: 6 },
    minSize: { w: 6, h: 6 },
    maxSize: { w: 12, h: 9 }
  },
  'trade-form': {
    id: 'tradeform',
    title: 'Trade',
    component: TradeForm,
    defaultSize: { w: 3, h: 4 },
    minSize: { w: 6, h: 6 },
    maxSize: { w: 12, h: 9 }
  },
  'balances': {
    id: 'balances',
    title: 'Balances',
    component: BalancesWidget,
    defaultSize: { w: 4, h: 4 },
    minSize: { w: 3, h: 3 },
    maxSize: { w: 12, h: 9 }
  },
  'markets': {
    id: 'markets',
    title: 'Markets',
    component: MarketsWidget,
    defaultSize: { w: 8, h: 4 },
    minSize: { w: 3, h: 3 },
    maxSize: { w: 12, h: 9 }
  },
  'performance': {
    id: 'performance',
    title: 'Performance',
    component: PerformanceWidget,
    defaultSize: { w: 8, h: 6 },
    minSize: { w: 4, h: 4 },
    maxSize: { w: 12, h: 9 }
  },
  'treemap': {
    id: 'treemap',
    title: 'Breakdown',
    component: BreakdownWrapper,
    defaultSize: { w: 6, h: 6 },
    minSize: { w: 3, h: 2 },
    maxSize: { w: 12, h: 9 }
  },
  'transactions': {
    id: 'transactions',
    title: 'Transactions',
    component: TransactionsWidget,
    defaultSize: { w: 8, h: 6 },
    minSize: { w: 4, h: 4 },
    maxSize: { w: 12, h: 9 }
  },
  'insight': {
    id: 'insight',
    title: 'Insight',
    component: InsightWidget,
    defaultSize: { w: 6, h: 6 },
    minSize: { w: 4, h: 4 },
    maxSize: { w: 12, h: 9 }
  },
  'referrals': {
    id: 'referrals',
    title: 'Referrals',
    component: ReferralsWrapper,
    defaultSize: { w: 6, h: 6 },
    minSize: { w: 4, h: 4 },
    maxSize: { w: 12, h: 9 }
  }
};

// Derive other mappings from registry
export const widgetIds: Record<string, string> = Object.fromEntries(
  Object.entries(WIDGET_REGISTRY).map(([key, config]) => [key, config.id])
);

export const widgetTypes: Record<string, string> = Object.fromEntries(
  Object.entries(WIDGET_REGISTRY).map(([key, config]) => [config.id, key])
);

export const widgetComponents: Record<string, React.FC<WidgetComponentProps>> = Object.fromEntries(
  Object.entries(WIDGET_REGISTRY).map(([key, config]) => [key, config.component as React.FC<WidgetComponentProps>])
);

export const widgetTitles: Record<string, string> = Object.fromEntries(
  Object.entries(WIDGET_REGISTRY).map(([key, config]) => [key, config.title])
);

// Helper function for performance titles
export const getPerformanceTitle = (variant: ChartVariant): string => {
  switch (variant) {
    case 'revenue':
      return 'Performance';
    case 'subscribers':
      return 'Subscribers';
    case 'mrr-growth':
      return 'MRR Growth';
    case 'refunds':
      return 'Refunds';
    case 'subscriptions':
      return 'Subscriptions';
    case 'upgrades':
      return 'Upgrades';
    default:
      return 'Performance';
  }
};

/**
 * Utility function to check if a widget exists in the registry by its ID
 * @param widgetId The ID of the widget to check
 * @returns An object with information about the widget, or null if not found
 */
export const findWidgetById = (widgetId: string): { type: string; config: WidgetConfig } | null => {
  // Handle instance-specific IDs by extracting the base ID
  // Format is typically baseId-timestamp (e.g., transactions-1745505290237)
  const baseId = widgetId.split('-')[0];
  
  // Try first with the full ID
  let entry = Object.entries(WIDGET_REGISTRY).find(([_, config]) => config.id === widgetId);
  
  // If not found, try with the base ID
  if (!entry && baseId !== widgetId) {
    entry = Object.entries(WIDGET_REGISTRY).find(([_, config]) => config.id === baseId);
    console.log('📊 Found widget using base ID:', baseId, 'from full ID:', widgetId);
  }
  
  if (!entry) return null;
  
  const [type, config] = entry;
  return { type, config };
}; <|MERGE_RESOLUTION|>--- conflicted
+++ resolved
@@ -11,10 +11,7 @@
 import { TransactionsWidget } from '@/components/TransactionsWidget';
 import { InsightWidget } from '@/components/InsightWidget';
 import { ReferralsWrapper } from '@/components/ReferralsWidget';
-<<<<<<< HEAD
-=======
 import { EarnWidgetWrapper } from '@/components/EarnWidget/EarnWidget';
->>>>>>> a7796f94
 import { ChartVariant } from '@/components/PerformanceWidget/PerformanceWidget';
 
 // Widget Registry - Single source of truth for widget configuration
